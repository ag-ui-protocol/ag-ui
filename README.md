<<<<<<< HEAD
[![AG-UI Workshop – June 5](https://img.shields.io/badge/AG--UI%20Workshop%20%E2%80%94June%2019-blue?style=flat-square)](https://go.copilotkit.ai/ag-ui-build-an-agent-canvas)
=======
[![AG-UI Workshop – June 20](https://img.shields.io/badge/AG--UI%20Workshop%20%E2%80%94June%2020-blue?style=flat-square)](https://go.copilotkit.ai/ag-ui-build-an-agent-canvas)
>>>>>>> 6b11d68b
![Discord](https://img.shields.io/discord/1379082175625953370?logo=discord&logoColor=%23FFFFFF&label=Discord&color=%236963ff)



# <img src="https://github.com/user-attachments/assets/ebc0dd08-8732-4519-9b6c-452ce54d8058" alt="ag-ui Logo" height="42px" /> AG-UI: The Agent-User Interaction Protocol
AG-UI is a lightweight, event-based protocol that standardizes how AI agents connect to front-end applications. Built for simplicity and flexibility, it enables seamless integration between your AI agents and user interfaces.

![0613](https://github.com/user-attachments/assets/bec3bc01-d8f2-4667-885e-028cbcbc8439)



# What is AG-UI? (Specification)

AG-UI is an open, lightweight, event-based protocol for agent-human interaction, designed for simplicity & flexibility:

- During agent executions, agent backends **emit events _compatible_ with one of AG-UI's ~16 standard event types**
- Agent backends can **accept one of a few simple AG-UI compatible inputs** as arguments

**AG-UI includes a flexible middleware layer** that ensures compatibility across diverse environments:

- Works with **any event transport** (SSE, WebSockets, webhooks, etc.)
- Allows for **loose event format matching**, enabling broad agent and app interoperability

It also ships with a **reference HTTP implementation** and **default connector** to help teams get started fast.

<<<<<<< HEAD
[Learn more about the specs](https://go.copilotkit.ai/ag-ui-introduction)
=======
[Learn more at docs.ag-ui.com](https://ag-ui.com)

## Where does AGUI fit in the agentic protocol stack?
AG-UI is complementary to the other 2 top agentic protocols
- MCP gives agents tools
- A2A allows agents to communicate with other agents
- AG-UI brings agents into user-facing applications

![image](https://github.com/user-attachments/assets/8cdaa246-2eb9-4f51-9a2c-c3991b064bb2)


## Why AG-UI?

AG-UI was developed based on real-world requirements and practical experience building in-app agent interactions.
>>>>>>> 6b11d68b


## Where does AGUI fit in the agentic protocol stack?
AG-UI is complementary to the other 2 top agentic protocols
- MCP gives agents tools
- A2A allows agents to communicate with other agents
- AG-UI brings agents into user-facing applications

<div align="center">
  <img src="https://github.com/user-attachments/assets/0c1ec566-050b-4ef8-ab89-15be41abe64f" height="300px" />
</div>  


    
## Features

- 💬 Real-time agentic chat with streaming
- 🔄 Bi-directional state synchronization
- 🧩 Generative UI and structured messages
- 🧠 Real-time context enrichment
- 🛠️ Frontend tool integration
- 🧑‍💻 Human-in-the-loop collaboration

## Framework Support

AG-UI integrates with many popular agent frameworks

| Framework                                                          | Status                   | AG-UI Resources                                                              |
| ------------------------------------------------------------------ | ------------------------ | ---------------------------------------------------------------------------- |
| No-framework                                                       | ✅ Supported             | ➡️ Docs coming soon       |
| [LangGraph](https://www.langchain.com/langgraph)                   | ✅ Supported             | ➡️ [Demo](https://v0-langgraph-land.vercel.app/) |
| [Mastra](https://mastra.ai/)                                       | ✅ Supported             | ➡️ [Demo](https://v0-mastra-land.vercel.app/)    |
| [CrewAI](https://crewai.com/)                                      | ✅ Supported             | ➡️ [Demo](https://v0-crew-land.vercel.app/)      |
| [AG2](https://ag2.ai/)                                             | ✅ Supported             | ➡️ [Demo](https://v0-ag2-land.vercel.app/)       |
| [Agno](https://github.com/agno-agi/agno)                           | 🛠️ In Progress           | –                                                                            |
| [LlamaIndex](https://github.com/run-llama/llama_index)             | 🛠️ In Progress           | –                                                                            |
| [Pydantic AI](https://github.com/pydantic/pydantic-ai)             | 🛠️ In Progress           | –                                                                            |
| [Vercel AI SDK](https://github.com/vercel/ai)                      | 🛠️ In Progress           | –                                                                            |
| [OpenAI Agent SDK](https://openai.github.io/openai-agents-python/) | 💡 Open to Contributions | –                                                                            |
| [Google ADK](https://google.github.io/adk-docs/get-started/)       | 💡 Open to Contributions | –                                                                            |
| [AWS Bedrock Agents](https://aws.amazon.com/bedrock/agents/)       | 💡 Open to Contributions | –                                                                            |
| [Cloudflare Agents](https://developers.cloudflare.com/agents/)     | 💡 Open to Contributions | –                                                                            |
| [Strands Agents SDK](https://github.com/strands-agents/sdk-python) | 💡 Open to Contributions | –                                                                            |

| Language SDK                                                      | Status                | AG-UI Resources                                                                 |
| ------------------------------------------------------------------ | ------------------------ | ---------------------------------------------------------------------------- |
| [.NET]()                                                           | 🛠️ In Progress               | ➡️ [PR](https://github.com/ag-ui-protocol/ag-ui/pull/38)                 |
| [Nim]()                                                            | 🛠️ In Progress               | ➡️ [PR](https://github.com/ag-ui-protocol/ag-ui/pull/29)                 |
| [Rust]()                                                           | 🛠️ In Progress               |                    |


[View all supported frameworks →](https://ag-ui.com/frameworks)

## AG-UI Hello World

Play with this hello-world app here: https://agui-demo.vercel.app/

[Video:](https://github.com/user-attachments/assets/18c03330-1ebc-4863-b2b8-cc6c3a4c7bae)


## AG-UI Showcase: The AG-UI Dojo (Building-Blocks Viewer)
The AG-UI Dojo showcases many of the building blocks that AG-UI supports.

The building blocks are designed to be simple and focused -- between 50-200 lines of code.

## Getting Started

Choose your path:

### Building AG-UI Powered Applications

Create a new AG-UI application in seconds:

```bash
npx create-ag-ui-app my-agent-app
```

[View Documentation](https://go.copilotkit.ai/ag-ui-introduction) · [Join Discord](https://discord.gg/Jd3FzfdJa8)

### Building AG-UI Integrations (new frameworks)

1. [Build new integrations (Quickstart)](https://go.copilotkit.ai/build-quickstart)
2. [Book a call to discuss an AG-UI integration with a new framework](https://go.copilotkit.ai/ag-ui-book-a-call)
3. [Join the Discord Community](https://go.copilotkit.ai/AG-UI-Discord)


## Contributing

<<<<<<< HEAD
Check out the [Contributing guide](https://github.com/ag-ui-protocol/ag-ui/blob/main/CONTRIBUTING.md)
=======
- **[AG-UI: Build an agent canvas with AG-UI](https://go.copilotkit.ai/ag-ui-build-an-agent-canvas)**  
  📅 Friday, June 20, 9:00 AM PT  
>>>>>>> 6b11d68b


## License

AG-UI is open source and available under the MIT License.<|MERGE_RESOLUTION|>--- conflicted
+++ resolved
@@ -1,17 +1,13 @@
-<<<<<<< HEAD
-[![AG-UI Workshop – June 5](https://img.shields.io/badge/AG--UI%20Workshop%20%E2%80%94June%2019-blue?style=flat-square)](https://go.copilotkit.ai/ag-ui-build-an-agent-canvas)
-=======
+
 [![AG-UI Workshop – June 20](https://img.shields.io/badge/AG--UI%20Workshop%20%E2%80%94June%2020-blue?style=flat-square)](https://go.copilotkit.ai/ag-ui-build-an-agent-canvas)
->>>>>>> 6b11d68b
+
 ![Discord](https://img.shields.io/discord/1379082175625953370?logo=discord&logoColor=%23FFFFFF&label=Discord&color=%236963ff)
-
 
 
 # <img src="https://github.com/user-attachments/assets/ebc0dd08-8732-4519-9b6c-452ce54d8058" alt="ag-ui Logo" height="42px" /> AG-UI: The Agent-User Interaction Protocol
 AG-UI is a lightweight, event-based protocol that standardizes how AI agents connect to front-end applications. Built for simplicity and flexibility, it enables seamless integration between your AI agents and user interfaces.
 
-![0613](https://github.com/user-attachments/assets/bec3bc01-d8f2-4667-885e-028cbcbc8439)
-
+![AG-UI](https://github.com/user-attachments/assets/bec3bc01-d8f2-4667-885e-028cbcbc8439)
 
 
 # What is AG-UI? (Specification)
@@ -28,10 +24,9 @@
 
 It also ships with a **reference HTTP implementation** and **default connector** to help teams get started fast.
 
-<<<<<<< HEAD
+
 [Learn more about the specs](https://go.copilotkit.ai/ag-ui-introduction)
-=======
-[Learn more at docs.ag-ui.com](https://ag-ui.com)
+
 
 ## Where does AGUI fit in the agentic protocol stack?
 AG-UI is complementary to the other 2 top agentic protocols
@@ -45,8 +40,6 @@
 ## Why AG-UI?
 
 AG-UI was developed based on real-world requirements and practical experience building in-app agent interactions.
->>>>>>> 6b11d68b
-
 
 ## Where does AGUI fit in the agentic protocol stack?
 AG-UI is complementary to the other 2 top agentic protocols
@@ -57,9 +50,7 @@
 <div align="center">
   <img src="https://github.com/user-attachments/assets/0c1ec566-050b-4ef8-ab89-15be41abe64f" height="300px" />
 </div>  
-
-
-    
+   
 ## Features
 
 - 💬 Real-time agentic chat with streaming
@@ -134,12 +125,11 @@
 
 ## Contributing
 
-<<<<<<< HEAD
+
 Check out the [Contributing guide](https://github.com/ag-ui-protocol/ag-ui/blob/main/CONTRIBUTING.md)
-=======
+
 - **[AG-UI: Build an agent canvas with AG-UI](https://go.copilotkit.ai/ag-ui-build-an-agent-canvas)**  
   📅 Friday, June 20, 9:00 AM PT  
->>>>>>> 6b11d68b
 
 
 ## License
