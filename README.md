--- conflicted
+++ resolved
@@ -79,7 +79,6 @@
 
 AG-UI was born from CopilotKit's initial partnership with LangGraph and CrewAI - and brings the incredibly popular agent-user-interactivity infrastructure to the wider agentic ecosystem.
 
-<<<<<<< HEAD
 | Framework                                                          | Status                   | AG-UI Resources                                                              | Integrations             | 
 | ------------------------------------------------------------------ | ------------------------ | ---------------------------------------------------------------------------- | ------------------------ |
 | No-framework                                                       | ✅ Supported             | ➡️ Docs coming soon                                                          |                          |
@@ -96,46 +95,6 @@
 | [Vercel AI SDK](https://github.com/vercel/ai)                      | 🛠️ In Progress           | –                                                                            | Community                |
 | [OpenAI Agent SDK](https://openai.github.io/openai-agents-python/) | 🛠️ In Progress           | –                                                                            | Community                |
 | [Flowise](https://flowiseai.com/)                                      | ✅ Supported             | ➡️ Docs coming soon 🎮 Demos coming soon                          | Community              |
-=======
-## Frameworks
-
-| Framework                                                          | Status                   | AG-UI Resources                                                                 |
-| ------------------------------------------------------------------ | ------------------------ | -------------------------------------------------------------------------------- |
-| Direct to LLM                                                  | ✅ Supported             | ➡️ [Docs](https://docs.copilotkit.ai/direct-to-llm)  |
-
-#### 🤝 Partnerships
-| Framework | Status | AG-UI Resources |
-| ---------- | ------- | ---------------- |
-| [LangGraph](https://www.langchain.com/langgraph) | ✅ Supported | ➡️ [Docs](https://docs.copilotkit.ai/langgraph/) 🎮 [Demos](https://dojo.ag-ui.com/langgraph-fastapi/feature/shared_state) |
-| [Google ADK](https://google.github.io/adk-docs/get-started/) | ✅ Supported | ➡️ [Docs](https://docs.copilotkit.ai/adk) 🎮 [Demos](https://dojo.ag-ui.com/adk-middleware) |
-| [CrewAI](https://crewai.com/) | ✅ Supported | ➡️ [Docs](https://docs.copilotkit.ai/crewai-flows) 🎮 [Demos](https://dojo.ag-ui.com/crewai/feature/shared_state) |
-
-#### 🧩 1st Party
-| Framework | Status | AG-UI Resources |
-| ---------- | ------- | ---------------- |
-| [Mastra](https://mastra.ai/) | ✅ Supported | ➡️ [Docs](https://docs.copilotkit.ai/mastra/) 🎮 [Demos](https://dojo.ag-ui.com/mastra) |
-| [Pydantic AI](https://github.com/pydantic/pydantic-ai) | ✅ Supported | ➡️ [Docs](https://docs.copilotkit.ai/pydantic-ai/) 🎮 [Demos](https://dojo.ag-ui.com/pydantic-ai/feature/shared_state) |
-| [Agno](https://github.com/agno-agi/agno) | ✅ Supported | ➡️ [Docs](https://docs.copilotkit.ai/agno/) 🎮 [Demos](https://dojo.ag-ui.com/agno) |
-| [LlamaIndex](https://github.com/run-llama/llama_index) | ✅ Supported | ➡️ [Docs](https://docs.copilotkit.ai/llamaindex/) 🎮 [Demos](https://dojo.ag-ui.com/llamaindex/feature/shared_state) |
-| [AG2](https://ag2.ai/) | ✅ Supported | ➡️ [Docs](https://docs.copilotkit.ai/ag2/) |
-| [AWS Bedrock Agents](https://aws.amazon.com/bedrock/agents/) | 🛠️ In Progress | – |
-| [AWS Strands Agents](https://github.com/strands-agents/sdk-python) | 🛠️ In Progress | – |
-| [Microsoft Agent Framework](https://azure.microsoft.com/en-us/blog/introducing-microsoft-agent-framework/) | 🛠️ In Progress | – |
-
-#### 🌐 Community
-| Framework | Status | AG-UI Resources |
-| ---------- | ------- | ---------------- |
-| [Vercel AI SDK](https://github.com/vercel/ai) | ✅ Supported | ➡️ [Docs](https://github.com/ag-ui-protocol/ag-ui/tree/main/integrations/vercel-ai-sdk/typescript) |
-| [OpenAI Agent SDK](https://openai.github.io/openai-agents-python/) | 🛠️ In Progress | – |
-| [Cloudflare Agents](https://developers.cloudflare.com/agents/) | 🛠️ In Progress | – |
-
-
-## Protocols
-
-| Protocols | Status | AG-UI Resources | Integrations |
-| ---------- | ------- | ---------------- | ------------- |
-| [A2A]() | ✅ Supported | ➡️ [Docs](https://docs.copilotkit.ai/a2a-protocol) | Partnership |
->>>>>>> a71fbb76
 
 ---
 
