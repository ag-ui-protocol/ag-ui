import "server-only";

import { AgentIntegrationConfig } from "./types/integration";
import { MiddlewareStarterAgent } from "@ag-ui/middleware-starter";
import { ServerStarterAgent } from "@ag-ui/server-starter";
import { ServerStarterAllFeaturesAgent } from "@ag-ui/server-starter-all-features";
import { MastraClient } from "@mastra/client-js";
import { MastraAgent } from "@ag-ui/mastra";
import { VercelAISDKAgent } from "@ag-ui/vercel-ai-sdk";
import { openai } from "@ai-sdk/openai";
import { LangGraphAgent, LangGraphHttpAgent } from "@ag-ui/langgraph";
import { AgnoAgent } from "@ag-ui/agno";
import { LlamaIndexAgent } from "@ag-ui/llamaindex";
import { CrewAIAgent } from "@ag-ui/crewai";
import getEnvVars from "./env";
import { mastra } from "./mastra";
import { PydanticAIAgent } from "@ag-ui/pydantic-ai";
import { ADKAgent } from "@ag-ui/adk";
import { SpringAiAgent } from "@ag-ui/spring-ai";
import { HttpAgent } from "@ag-ui/client";
import { A2AMiddlewareAgent } from "@ag-ui/a2a-middleware";
<<<<<<< HEAD
import { AWSStrandsAgent } from "@ag-ui/aws-strands-integration";
=======
import { A2AAgent } from "@ag-ui/a2a";
import { A2AClient } from "@a2a-js/sdk/client";
>>>>>>> 29f52c1a

const envVars = getEnvVars();
export const agentsIntegrations: AgentIntegrationConfig[] = [
  {
    id: "middleware-starter",
    agents: async () => {
      return {
        agentic_chat: new MiddlewareStarterAgent(),
      };
    },
  },
  {
    id: "pydantic-ai",
    agents: async () => {
      return {
        agentic_chat: new PydanticAIAgent({
          url: `${envVars.pydanticAIUrl}/agentic_chat/`,
        }),
        agentic_generative_ui: new PydanticAIAgent({
          url: `${envVars.pydanticAIUrl}/agentic_generative_ui/`,
        }),
        human_in_the_loop: new PydanticAIAgent({
          url: `${envVars.pydanticAIUrl}/human_in_the_loop/`,
        }),
        // Disabled until we can figure out why production builds break
        // predictive_state_updates: new PydanticAIAgent({
        //   url: `${envVars.pydanticAIUrl}/predictive_state_updates/`,
        // }),
        shared_state: new PydanticAIAgent({
          url: `${envVars.pydanticAIUrl}/shared_state/`,
        }),
        tool_based_generative_ui: new PydanticAIAgent({
          url: `${envVars.pydanticAIUrl}/tool_based_generative_ui/`,
        }),
        backend_tool_rendering: new PydanticAIAgent({
          url: `${envVars.pydanticAIUrl}/backend_tool_rendering`,
        }),
      };
    },
  },
  {
    id: "server-starter",
    agents: async () => {
      return {
        agentic_chat: new ServerStarterAgent({ url: envVars.serverStarterUrl }),
      };
    },
  },
  {
    id: "adk-middleware",
    agents: async () => {
      return {
        agentic_chat: new ADKAgent({ url: `${envVars.adkMiddlewareUrl}/chat` }),
        tool_based_generative_ui: new ADKAgent({
          url: `${envVars.adkMiddlewareUrl}/adk-tool-based-generative-ui`,
        }),
        human_in_the_loop: new ADKAgent({
          url: `${envVars.adkMiddlewareUrl}/adk-human-in-loop-agent`,
        }),
        backend_tool_rendering: new ADKAgent({
          url: `${envVars.adkMiddlewareUrl}/backend_tool_rendering`,
        }),
        shared_state: new ADKAgent({
          url: `${envVars.adkMiddlewareUrl}/adk-shared-state-agent`,
        }),
        // predictive_state_updates: new ADKAgent({ url: `${envVars.adkMiddlewareUrl}/adk-predictive-state-agent` }),
      };
    },
  },
  {
    id: "server-starter-all-features",
    agents: async () => {
      return {
        agentic_chat: new ServerStarterAllFeaturesAgent({
          url: `${envVars.serverStarterAllFeaturesUrl}/agentic_chat`,
        }),
        backend_tool_rendering: new ServerStarterAllFeaturesAgent({
          url: `${envVars.serverStarterAllFeaturesUrl}/backend_tool_rendering`,
        }),
        human_in_the_loop: new ServerStarterAllFeaturesAgent({
          url: `${envVars.serverStarterAllFeaturesUrl}/human_in_the_loop`,
        }),
        agentic_generative_ui: new ServerStarterAllFeaturesAgent({
          url: `${envVars.serverStarterAllFeaturesUrl}/agentic_generative_ui`,
        }),
        tool_based_generative_ui: new ServerStarterAllFeaturesAgent({
          url: `${envVars.serverStarterAllFeaturesUrl}/tool_based_generative_ui`,
        }),
        shared_state: new ServerStarterAllFeaturesAgent({
          url: `${envVars.serverStarterAllFeaturesUrl}/shared_state`,
        }),
        predictive_state_updates: new ServerStarterAllFeaturesAgent({
          url: `${envVars.serverStarterAllFeaturesUrl}/predictive_state_updates`,
        }),
      };
    },
  },
  {
    id: "mastra",
    agents: async () => {
      const mastraClient = new MastraClient({
        baseUrl: envVars.mastraUrl,
      });

      return MastraAgent.getRemoteAgents({
        mastraClient,
      });
    },
  },
  {
    id: "mastra-agent-local",
    agents: async () => {
      return MastraAgent.getLocalAgents({ mastra });
    },
  },
  // Disabled until we can support Vercel AI SDK v5
  // {
  //   id: "vercel-ai-sdk",
  //   agents: async () => {
  //     return {
  //       agentic_chat: new VercelAISDKAgent({ model: openai("gpt-4o") }),
  //     };
  //   },
  // },
  {
    id: "langgraph",
    agents: async () => {
      return {
        agentic_chat: new LangGraphAgent({
          deploymentUrl: envVars.langgraphPythonUrl,
          graphId: "agentic_chat",
        }),
        backend_tool_rendering: new LangGraphAgent({
          deploymentUrl: envVars.langgraphPythonUrl,
          graphId: "backend_tool_rendering",
        }),
        agentic_generative_ui: new LangGraphAgent({
          deploymentUrl: envVars.langgraphPythonUrl,
          graphId: "agentic_generative_ui",
        }),
        human_in_the_loop: new LangGraphAgent({
          deploymentUrl: envVars.langgraphPythonUrl,
          graphId: "human_in_the_loop",
        }),
        predictive_state_updates: new LangGraphAgent({
          deploymentUrl: envVars.langgraphPythonUrl,
          graphId: "predictive_state_updates",
        }),
        shared_state: new LangGraphAgent({
          deploymentUrl: envVars.langgraphPythonUrl,
          graphId: "shared_state",
        }),
        tool_based_generative_ui: new LangGraphAgent({
          deploymentUrl: envVars.langgraphPythonUrl,
          graphId: "tool_based_generative_ui",
        }),
        agentic_chat_reasoning: new LangGraphHttpAgent({
          url: `${envVars.langgraphPythonUrl}/agent/agentic_chat_reasoning`,
        }),
        subgraphs: new LangGraphAgent({
          deploymentUrl: envVars.langgraphPythonUrl,
          graphId: "subgraphs",
        }),
      };
    },
  },
  {
    id: "langgraph-fastapi",
    agents: async () => {
      return {
        agentic_chat: new LangGraphHttpAgent({
          url: `${envVars.langgraphFastApiUrl}/agent/agentic_chat`,
        }),
        backend_tool_rendering: new LangGraphHttpAgent({
          url: `${envVars.langgraphFastApiUrl}/agent/backend_tool_rendering`,
        }),
        agentic_generative_ui: new LangGraphHttpAgent({
          url: `${envVars.langgraphFastApiUrl}/agent/agentic_generative_ui`,
        }),
        human_in_the_loop: new LangGraphHttpAgent({
          url: `${envVars.langgraphFastApiUrl}/agent/human_in_the_loop`,
        }),
        predictive_state_updates: new LangGraphHttpAgent({
          url: `${envVars.langgraphFastApiUrl}/agent/predictive_state_updates`,
        }),
        shared_state: new LangGraphHttpAgent({
          url: `${envVars.langgraphFastApiUrl}/agent/shared_state`,
        }),
        tool_based_generative_ui: new LangGraphHttpAgent({
          url: `${envVars.langgraphFastApiUrl}/agent/tool_based_generative_ui`,
        }),
        agentic_chat_reasoning: new LangGraphHttpAgent({
          url: `${envVars.langgraphFastApiUrl}/agent/agentic_chat_reasoning`,
        }),
        subgraphs: new LangGraphHttpAgent({
          url: `${envVars.langgraphFastApiUrl}/agent/subgraphs`,
        }),
      };
    },
  },
  {
    id: "langgraph-typescript",
    agents: async () => {
      return {
        agentic_chat: new LangGraphAgent({
          deploymentUrl: envVars.langgraphTypescriptUrl,
          graphId: "agentic_chat",
        }),
        // agentic_chat_reasoning: new LangGraphAgent({
        //   deploymentUrl: envVars.langgraphTypescriptUrl,
        //   graphId: "agentic_chat_reasoning",
        // }),
        agentic_generative_ui: new LangGraphAgent({
          deploymentUrl: envVars.langgraphTypescriptUrl,
          graphId: "agentic_generative_ui",
        }),
        human_in_the_loop: new LangGraphAgent({
          deploymentUrl: envVars.langgraphTypescriptUrl,
          graphId: "human_in_the_loop",
        }),
        predictive_state_updates: new LangGraphAgent({
          deploymentUrl: envVars.langgraphTypescriptUrl,
          graphId: "predictive_state_updates",
        }),
        shared_state: new LangGraphAgent({
          deploymentUrl: envVars.langgraphTypescriptUrl,
          graphId: "shared_state",
        }),
        tool_based_generative_ui: new LangGraphAgent({
          deploymentUrl: envVars.langgraphTypescriptUrl,
          graphId: "tool_based_generative_ui",
        }),
        subgraphs: new LangGraphAgent({
          deploymentUrl: envVars.langgraphTypescriptUrl,
          graphId: "subgraphs",
        }),
      };
    },
  },
  {
    id: "agno",
    agents: async () => {
      return {
        agentic_chat: new AgnoAgent({
          url: `${envVars.agnoUrl}/agentic_chat/agui`,
        }),
        tool_based_generative_ui: new AgnoAgent({
          url: `${envVars.agnoUrl}/tool_based_generative_ui/agui`,
        }),
        backend_tool_rendering: new AgnoAgent({
          url: `${envVars.agnoUrl}/backend_tool_rendering/agui`,
        }),
      };
    },
  },
  {
    id: "spring-ai",
    agents: async () => {
      return {
        agentic_chat: new SpringAiAgent({
          url: `${envVars.springAiUrl}/agentic_chat/agui`,
        }),
        shared_state: new SpringAiAgent({
          url: `${envVars.springAiUrl}/shared_state/agui`,
        }),
        tool_based_generative_ui: new SpringAiAgent({
          url: `${envVars.springAiUrl}/tool_based_generative_ui/agui`,
        }),
        human_in_the_loop: new SpringAiAgent({
          url: `${envVars.springAiUrl}/human_in_the_loop/agui`,
        }),
        agentic_generative_ui: new SpringAiAgent({
          url: `${envVars.springAiUrl}/agentic_generative_ui/agui`,
        }),
      };
    },
  },
  {
    id: "llama-index",
    agents: async () => {
      return {
        agentic_chat: new LlamaIndexAgent({
          url: `${envVars.llamaIndexUrl}/agentic_chat/run`,
        }),
        human_in_the_loop: new LlamaIndexAgent({
          url: `${envVars.llamaIndexUrl}/human_in_the_loop/run`,
        }),
        agentic_generative_ui: new LlamaIndexAgent({
          url: `${envVars.llamaIndexUrl}/agentic_generative_ui/run`,
        }),
        shared_state: new LlamaIndexAgent({
          url: `${envVars.llamaIndexUrl}/shared_state/run`,
        }),
        backend_tool_rendering: new LlamaIndexAgent({
          url: `${envVars.llamaIndexUrl}/backend_tool_rendering/run`,
        }),
      };
    },
  },
  {
    id: "crewai",
    agents: async () => {
      return {
        agentic_chat: new CrewAIAgent({
          url: `${envVars.crewAiUrl}/agentic_chat`,
        }),
        human_in_the_loop: new CrewAIAgent({
          url: `${envVars.crewAiUrl}/human_in_the_loop`,
        }),
        tool_based_generative_ui: new CrewAIAgent({
          url: `${envVars.crewAiUrl}/tool_based_generative_ui`,
        }),
        agentic_generative_ui: new CrewAIAgent({
          url: `${envVars.crewAiUrl}/agentic_generative_ui`,
        }),
        shared_state: new CrewAIAgent({
          url: `${envVars.crewAiUrl}/shared_state`,
        }),
        predictive_state_updates: new CrewAIAgent({
          url: `${envVars.crewAiUrl}/predictive_state_updates`,
        }),
      };
    },
  },
  {
    id: "microsoft-agent-framework-python",
    agents: async () => {
      return {
        agentic_chat: new HttpAgent({
          url: `${envVars.agentFrameworkPythonUrl}/agentic_chat`,
        }),
        backend_tool_rendering: new HttpAgent({
          url: `${envVars.agentFrameworkPythonUrl}/backend_tool_rendering`,
        }),
        human_in_the_loop: new HttpAgent({
          url: `${envVars.agentFrameworkPythonUrl}/human_in_the_loop`,
        }),
        agentic_generative_ui: new HttpAgent({
          url: `${envVars.agentFrameworkPythonUrl}/agentic_generative_ui`,
        }),
        shared_state: new HttpAgent({
          url: `${envVars.agentFrameworkPythonUrl}/shared_state`,
        }),
        tool_based_generative_ui: new HttpAgent({
          url: `${envVars.agentFrameworkPythonUrl}/tool_based_generative_ui`,
        }),
        predictive_state_updates: new HttpAgent({
          url: `${envVars.agentFrameworkPythonUrl}/predictive_state_updates`,
        }),
      };
    },
  },
  {
    id: "a2a-basic",
    agents: async () => {
      const a2aClient = new A2AClient(envVars.a2aUrl);
      return {
        agentic_chat: new A2AAgent({
          description: "Direct A2A agent",
          a2aClient,
          debug: process.env.NODE_ENV !== "production",
        }),
      };
    },
  },
  {
    id: "microsoft-agent-framework-dotnet",
    agents: async () => {
      return {
        agentic_chat: new HttpAgent({
          url: `${envVars.agentFrameworkDotnetUrl}/agentic_chat`,
        }),
        backend_tool_rendering: new HttpAgent({
          url: `${envVars.agentFrameworkDotnetUrl}/backend_tool_rendering`,
        }),
        human_in_the_loop: new HttpAgent({
          url: `${envVars.agentFrameworkDotnetUrl}/human_in_the_loop`,
        }),
        agentic_generative_ui: new HttpAgent({
          url: `${envVars.agentFrameworkDotnetUrl}/agentic_generative_ui`,
        }),
        shared_state: new HttpAgent({
          url: `${envVars.agentFrameworkDotnetUrl}/shared_state`,
        }),
        tool_based_generative_ui: new HttpAgent({
          url: `${envVars.agentFrameworkDotnetUrl}/tool_based_generative_ui`,
        }),
        predictive_state_updates: new HttpAgent({
          url: `${envVars.agentFrameworkDotnetUrl}/predictive_state_updates`,
        }),
      };
    },
  },
  {
    id: "a2a",
    agents: async () => {
      // A2A agents: building management, finance, it agents
      const agentUrls = [
        envVars.a2aMiddlewareBuildingsManagementUrl,
        envVars.a2aMiddlewareFinanceUrl,
        envVars.a2aMiddlewareItUrl,
      ];
      // AGUI orchestration/routing agent
      const orchestrationAgent = new HttpAgent({
        url: envVars.a2aMiddlewareOrchestratorUrl,
      });
      return {
        a2a_chat: new A2AMiddlewareAgent({
          description: "Middleware that connects to remote A2A agents",
          agentUrls,
          orchestrationAgent,
          instructions: `
          You are an HR agent. You are responsible for hiring employees and other typical HR tasks.

          It's very important to contact all the departments necessary to complete the task.
          For example, to hire an employee, you must contact all 3 departments: Finance, IT and Buildings Management. Help the Buildings Management department to find a table.

          You can make tool calls on behalf of other agents.
          DO NOT FORGET TO COMMUNICATE BACK TO THE RELEVANT AGENT IF MAKING A TOOL CALL ON BEHALF OF ANOTHER AGENT!!!

          When choosing a seat with the buildings management agent, You MUST use the \`pickTable\` tool to have the user pick a seat.
          The buildings management agent will then use the \`pickSeat\` tool to pick a seat.
          `,
        }),
      };
    },
  },
  {
    id: "aws-strands",
    agents: async () => {
      return {
        agentic_chat: new AWSStrandsAgent({ url: `${envVars.awsStrandsUrl}/agentic-chat/` }),
        backend_tool_rendering: new AWSStrandsAgent({ url: `${envVars.awsStrandsUrl}/backend-tool-rendering/` }),
        agentic_generative_ui: new AWSStrandsAgent({ url: `${envVars.awsStrandsUrl}/agentic-generative-ui/` }),
        shared_state: new AWSStrandsAgent({ url: `${envVars.awsStrandsUrl}/shared-state/` }),
      };
    },
  },
];<|MERGE_RESOLUTION|>--- conflicted
+++ resolved
@@ -19,12 +19,9 @@
 import { SpringAiAgent } from "@ag-ui/spring-ai";
 import { HttpAgent } from "@ag-ui/client";
 import { A2AMiddlewareAgent } from "@ag-ui/a2a-middleware";
-<<<<<<< HEAD
 import { AWSStrandsAgent } from "@ag-ui/aws-strands-integration";
-=======
 import { A2AAgent } from "@ag-ui/a2a";
 import { A2AClient } from "@a2a-js/sdk/client";
->>>>>>> 29f52c1a
 
 const envVars = getEnvVars();
 export const agentsIntegrations: AgentIntegrationConfig[] = [
