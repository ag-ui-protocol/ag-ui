--- conflicted
+++ resolved
@@ -1,11 +1,7 @@
 import "server-only";
 
-<<<<<<< HEAD
-import { AbstractAgent } from "@ag-ui/client";
-import { FeaturesFor, IntegrationId } from "./menu";
-=======
-import type { AgentIntegrationConfig } from "./types/integration";
->>>>>>> 76395471
+import type { AbstractAgent } from "@ag-ui/client";
+import type { FeaturesFor, IntegrationId } from "./menu";
 import { MiddlewareStarterAgent } from "@ag-ui/middleware-starter";
 import { ServerStarterAgent } from "@ag-ui/server-starter";
 import { ServerStarterAllFeaturesAgent } from "@ag-ui/server-starter-all-features";
