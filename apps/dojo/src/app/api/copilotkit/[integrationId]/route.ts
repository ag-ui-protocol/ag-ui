import {
  CopilotRuntime,
  ExperimentalEmptyAdapter,
  copilotRuntimeNextJSAppRouterEndpoint,
} from "@copilotkit/runtime";
import { NextRequest } from "next/server";

import { agentsIntegrations } from "@/agents";
import { IntegrationId } from "@/menu";

export async function POST(request: NextRequest) {
  const integrationId = request.url.split("/").pop() as IntegrationId;

  const getAgents = agentsIntegrations[integrationId];
  if (!getAgents) {
    return new Response("Integration not found", { status: 404 });
  }

<<<<<<< HEAD
  const agents = await integration.agents();

  console.log("integrationId", integrationId);
  console.log("agents", agents);

=======
  const agents = await getAgents();
>>>>>>> 53bc067d
  const runtime = new CopilotRuntime({
    // @ts-ignore for now
    agents,
  });
  const { handleRequest } = copilotRuntimeNextJSAppRouterEndpoint({
    runtime,
    serviceAdapter: new ExperimentalEmptyAdapter(),
    endpoint: `/api/copilotkit/${integrationId}`,
  });

  return handleRequest(request);
}<|MERGE_RESOLUTION|>--- conflicted
+++ resolved
@@ -16,15 +16,7 @@
     return new Response("Integration not found", { status: 404 });
   }
 
-<<<<<<< HEAD
-  const agents = await integration.agents();
-
-  console.log("integrationId", integrationId);
-  console.log("agents", agents);
-
-=======
   const agents = await getAgents();
->>>>>>> 53bc067d
   const runtime = new CopilotRuntime({
     // @ts-ignore for now
     agents,
