--- conflicted
+++ resolved
@@ -3,15 +3,11 @@
 """
 
 from enum import Enum
-from typing import Annotated, List, Literal, Optional, Union, Generic
+from typing import Annotated, Any, List, Literal, Optional, Union
 
 from pydantic import Field
 
-<<<<<<< HEAD
-from .types import ConfiguredBaseModel, Message, StateT, JSONValue
-=======
 from .types import ConfiguredBaseModel, Message, State, Role
->>>>>>> 96830c57
 
 # Text messages can have any role except "tool"
 TextMessageRole = Literal["developer", "system", "assistant", "user"]
@@ -21,7 +17,6 @@
     """
     The type of event.
     """
-
     TEXT_MESSAGE_START = "TEXT_MESSAGE_START"
     TEXT_MESSAGE_CONTENT = "TEXT_MESSAGE_CONTENT"
     TEXT_MESSAGE_END = "TEXT_MESSAGE_END"
@@ -52,17 +47,15 @@
     """
     Base event for all events in the Agent User Interaction Protocol.
     """
-
     type: EventType
     timestamp: Optional[int] = None
-    raw_event: Optional[JSONValue] = None
+    raw_event: Optional[Any] = None
 
 
 class TextMessageStartEvent(BaseEvent):
     """
     Event indicating the start of a text message.
     """
-
     type: Literal[EventType.TEXT_MESSAGE_START] = EventType.TEXT_MESSAGE_START  # pyright: ignore[reportIncompatibleVariableOverride]
     message_id: str
     role: TextMessageRole = "assistant"
@@ -72,7 +65,6 @@
     """
     Event containing a piece of text message content.
     """
-
     type: Literal[EventType.TEXT_MESSAGE_CONTENT] = EventType.TEXT_MESSAGE_CONTENT  # pyright: ignore[reportIncompatibleVariableOverride]
     message_id: str
     delta: str = Field(min_length=1)
@@ -82,58 +74,41 @@
     """
     Event indicating the end of a text message.
     """
-
     type: Literal[EventType.TEXT_MESSAGE_END] = EventType.TEXT_MESSAGE_END  # pyright: ignore[reportIncompatibleVariableOverride]
     message_id: str
 
-
 class TextMessageChunkEvent(BaseEvent):
     """
     Event containing a chunk of text message content.
     """
-
     type: Literal[EventType.TEXT_MESSAGE_CHUNK] = EventType.TEXT_MESSAGE_CHUNK  # pyright: ignore[reportIncompatibleVariableOverride]
     message_id: Optional[str] = None
     role: Optional[TextMessageRole] = None
     delta: Optional[str] = None
 
-
 class ThinkingTextMessageStartEvent(BaseEvent):
     """
     Event indicating the start of a thinking text message.
     """
-
-    type: Literal[EventType.THINKING_TEXT_MESSAGE_START] = (
-        EventType.THINKING_TEXT_MESSAGE_START
-    )  # pyright: ignore[reportIncompatibleVariableOverride]
-
+    type: Literal[EventType.THINKING_TEXT_MESSAGE_START] = EventType.THINKING_TEXT_MESSAGE_START  # pyright: ignore[reportIncompatibleVariableOverride]
 
 class ThinkingTextMessageContentEvent(BaseEvent):
     """
     Event indicating a piece of a thinking text message.
     """
-
-    type: Literal[EventType.THINKING_TEXT_MESSAGE_CONTENT] = (
-        EventType.THINKING_TEXT_MESSAGE_CONTENT
-    )  # pyright: ignore[reportIncompatibleVariableOverride]
+    type: Literal[EventType.THINKING_TEXT_MESSAGE_CONTENT] = EventType.THINKING_TEXT_MESSAGE_CONTENT  # pyright: ignore[reportIncompatibleVariableOverride]
     delta: str = Field(min_length=1)
 
-
 class ThinkingTextMessageEndEvent(BaseEvent):
     """
     Event indicating the end of a thinking text message.
     """
-
-    type: Literal[EventType.THINKING_TEXT_MESSAGE_END] = (
-        EventType.THINKING_TEXT_MESSAGE_END
-    )  # pyright: ignore[reportIncompatibleVariableOverride]
-
+    type: Literal[EventType.THINKING_TEXT_MESSAGE_END] = EventType.THINKING_TEXT_MESSAGE_END  # pyright: ignore[reportIncompatibleVariableOverride]
 
 class ToolCallStartEvent(BaseEvent):
     """
     Event indicating the start of a tool call.
     """
-
     type: Literal[EventType.TOOL_CALL_START] = EventType.TOOL_CALL_START  # pyright: ignore[reportIncompatibleVariableOverride]
     tool_call_id: str
     tool_call_name: str
@@ -144,7 +119,6 @@
     """
     Event containing tool call arguments.
     """
-
     type: Literal[EventType.TOOL_CALL_ARGS] = EventType.TOOL_CALL_ARGS  # pyright: ignore[reportIncompatibleVariableOverride]
     tool_call_id: str
     delta: str
@@ -154,75 +128,62 @@
     """
     Event indicating the end of a tool call.
     """
-
     type: Literal[EventType.TOOL_CALL_END] = EventType.TOOL_CALL_END  # pyright: ignore[reportIncompatibleVariableOverride]
     tool_call_id: str
 
-
 class ToolCallChunkEvent(BaseEvent):
     """
     Event containing a chunk of tool call content.
     """
-
     type: Literal[EventType.TOOL_CALL_CHUNK] = EventType.TOOL_CALL_CHUNK  # pyright: ignore[reportIncompatibleVariableOverride]
     tool_call_id: Optional[str] = None
     tool_call_name: Optional[str] = None
     parent_message_id: Optional[str] = None
     delta: Optional[str] = None
 
-
 class ToolCallResultEvent(BaseEvent):
     """
     Event containing the result of a tool call.
     """
-
     message_id: str
     type: Literal[EventType.TOOL_CALL_RESULT] = EventType.TOOL_CALL_RESULT  # pyright: ignore[reportIncompatibleVariableOverride]
     tool_call_id: str
     content: str
     role: Optional[Literal["tool"]] = None
 
-
 class ThinkingStartEvent(BaseEvent):
     """
     Event indicating the start of a thinking step event.
     """
-
     type: Literal[EventType.THINKING_START] = EventType.THINKING_START  # pyright: ignore[reportIncompatibleVariableOverride]
     title: Optional[str] = None
 
-
 class ThinkingEndEvent(BaseEvent):
     """
     Event indicating the end of a thinking step event.
     """
-
     type: Literal[EventType.THINKING_END] = EventType.THINKING_END  # pyright: ignore[reportIncompatibleVariableOverride]
 
-
-class StateSnapshotEvent(BaseEvent, Generic[StateT]):
+class StateSnapshotEvent(BaseEvent):
     """
     Event containing a snapshot of the state.
     """
-
     type: Literal[EventType.STATE_SNAPSHOT] = EventType.STATE_SNAPSHOT  # pyright: ignore[reportIncompatibleVariableOverride]
-    snapshot: StateT
+    snapshot: State
 
 
 class StateDeltaEvent(BaseEvent):
     """
     Event containing a delta of the state.
     """
-
     type: Literal[EventType.STATE_DELTA] = EventType.STATE_DELTA  # pyright: ignore[reportIncompatibleVariableOverride]
-    delta: JSONValue  # JSON Patch (RFC 6902)
+    delta: List[Any]  # JSON Patch (RFC 6902)
 
 
 class MessagesSnapshotEvent(BaseEvent):
     """
     Event containing a snapshot of the messages.
     """
-
     type: Literal[EventType.MESSAGES_SNAPSHOT] = EventType.MESSAGES_SNAPSHOT  # pyright: ignore[reportIncompatibleVariableOverride]
     messages: List[Message]
 
@@ -231,9 +192,8 @@
     """
     Event containing a raw event.
     """
-
     type: Literal[EventType.RAW] = EventType.RAW  # pyright: ignore[reportIncompatibleVariableOverride]
-    event: JSONValue
+    event: Any
     source: Optional[str] = None
 
 
@@ -241,17 +201,15 @@
     """
     Event containing a custom event.
     """
-
     type: Literal[EventType.CUSTOM] = EventType.CUSTOM  # pyright: ignore[reportIncompatibleVariableOverride]
     name: str
-    value: JSONValue
+    value: Any
 
 
 class RunStartedEvent(BaseEvent):
     """
     Event indicating that a run has started.
     """
-
     type: Literal[EventType.RUN_STARTED] = EventType.RUN_STARTED  # pyright: ignore[reportIncompatibleVariableOverride]
     thread_id: str
     run_id: str
@@ -261,18 +219,16 @@
     """
     Event indicating that a run has finished.
     """
-
     type: Literal[EventType.RUN_FINISHED] = EventType.RUN_FINISHED  # pyright: ignore[reportIncompatibleVariableOverride]
     thread_id: str
     run_id: str
-    result: JSONValue = None
+    result: Optional[Any] = None
 
 
 class RunErrorEvent(BaseEvent):
     """
     Event indicating that a run has encountered an error.
     """
-
     type: Literal[EventType.RUN_ERROR] = EventType.RUN_ERROR  # pyright: ignore[reportIncompatibleVariableOverride]
     message: str
     code: Optional[str] = None
@@ -282,7 +238,6 @@
     """
     Event indicating that a step has started.
     """
-
     type: Literal[EventType.STEP_STARTED] = EventType.STEP_STARTED  # pyright: ignore[reportIncompatibleVariableOverride]
     step_name: str
 
@@ -291,7 +246,6 @@
     """
     Event indicating that a step has finished.
     """
-
     type: Literal[EventType.STEP_FINISHED] = EventType.STEP_FINISHED  # pyright: ignore[reportIncompatibleVariableOverride]
     step_name: str
 
@@ -318,5 +272,5 @@
         StepStartedEvent,
         StepFinishedEvent,
     ],
-    Field(discriminator="type"),
+    Field(discriminator="type")
 ]