--- conflicted
+++ resolved
@@ -55,69 +55,6 @@
 ```
 
 ## Quickstart
-
-### Basic Usage
-
-```dart
-import 'package:ag_ui/ag_ui.dart';
-
-void main() async {
-  // Create a client
-  final client = AgUiClient(
-    config: AgUiConfig(
-      baseUrl: 'http://localhost:20203',
-      defaultTimeout: Duration(seconds: 30),
-    ),
-  );
-
-  // Prepare input
-  final input = RunAgentInput(
-    threadId: 'thread_123',
-    runId: 'run_456',
-    messages: [
-      UserMessage(
-        id: 'msg_1',
-        content: 'Hello, agent!',
-      ),
-    ],
-    state: {},
-    tools: [],
-    context: [],
-    forwardedProps: {},
-  );
-
-  // Stream events from the agent
-  await for (final event in client.streamEvents('/chat', input)) {
-    switch (event.eventType) {
-      case EventType.textMessageStarted:
-        final textEvent = event as TextMessageStartedEvent;
-        print('Agent started typing: ${textEvent.messageId}');
-        break;
-      
-      case EventType.textMessageChunk:
-        final chunkEvent = event as TextMessageChunkEvent;
-        print('Received chunk: ${chunkEvent.content}');
-        break;
-      
-      case EventType.messagesSnapshot:
-        final snapshot = event as MessagesSnapshotEvent;
-        print('Messages: ${snapshot.messages.length}');
-        break;
-      
-      case EventType.runFinished:
-        print('Run completed!');
-        break;
-      
-      default:
-        print('Event: ${event.eventType}');
-    }
-  }
-}
-```
-
-<<<<<<< HEAD
-## Quick Start
-
 ### Basic Usage
 
 ```dart
@@ -246,9 +183,6 @@
 ```
 
 ### 3. Handle Tool Calls
-=======
-### Handling Tool Calls
->>>>>>> 4b957c4b
 
 ```dart
 import 'package:ag_ui/ag_ui.dart';
@@ -256,7 +190,6 @@
 
 Future<void> handleToolCalls() async {
   final client = AgUiClient(
-<<<<<<< HEAD
     config: AgUiClientConfig(baseUrl: 'http://localhost:8000'),
   );
 
@@ -713,7 +646,17 @@
 
   print('\n🎉 Conversation complete!');
   client.dispose();
-=======
+}
+```
+
+### Handling Tool Calls
+
+```dart
+import 'package:ag_ui/ag_ui.dart';
+import 'dart:convert';
+
+Future<void> handleToolCalls() async {
+  final client = AgUiClient(
     config: AgUiConfig(baseUrl: 'http://localhost:20203'),
   );
 
@@ -774,7 +717,6 @@
       }
     }
   }
->>>>>>> 4b957c4b
 }
 ```
 
