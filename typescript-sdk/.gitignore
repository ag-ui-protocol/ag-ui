--- conflicted
+++ resolved
@@ -43,9 +43,6 @@
 # LangGraph API
 **/**/.langgraph_api
 
-<<<<<<< HEAD
+# Python
 venv
-=======
-# Python
-__pycache__/
->>>>>>> 6157b972
+__pycache__/