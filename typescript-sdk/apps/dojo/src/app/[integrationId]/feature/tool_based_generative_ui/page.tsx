"use client";
<<<<<<< HEAD
import { CopilotKit, useCopilotAction, useCopilotChat } from "@copilotkit/react-core";
import { CopilotKitCSSProperties, CopilotSidebar } from "@copilotkit/react-ui";
import { useState } from "react";
=======
import { CopilotKit, useCopilotAction } from "@copilotkit/react-core";
import { CopilotKitCSSProperties, CopilotSidebar, CopilotChat } from "@copilotkit/react-ui";
import { Dispatch, SetStateAction, useState, useEffect } from "react";
>>>>>>> 899f72e5
import "@copilotkit/react-ui/styles.css";
import "./style.css";
import React, { useMemo } from "react";
import { useMobileView } from "@/utils/use-mobile-view";
import { useMobileChat } from "@/utils/use-mobile-chat";

interface ToolBasedGenerativeUIProps {
  params: Promise<{
    integrationId: string;
  }>;
}

interface GenerateHaiku{
  japanese : string[] | [],
  english : string[] | [],
  image_names : string[] | [],
  selectedImage : string | null,
}

interface HaikuCardProps{
  generatedHaiku : GenerateHaiku | Partial<GenerateHaiku>
  setHaikus : Dispatch<SetStateAction<GenerateHaiku[]>>
  haikus : GenerateHaiku[]
}

export default function ToolBasedGenerativeUI({ params }: ToolBasedGenerativeUIProps) {
  const { integrationId } = React.use(params);
  const { isMobile } = useMobileView();
  const defaultChatHeight = 50
  const {
    isChatOpen,
    setChatHeight,
    setIsChatOpen,
    isDragging,
    chatHeight,
    handleDragStart
  } = useMobileChat(defaultChatHeight)

  const chatTitle = 'Haiku Generator'
  const chatDescription = 'Ask me to create haikus'
  const initialLabel = 'I\'m a haiku generator 👋. How can I help you?'

  return (
    <CopilotKit
      runtimeUrl={`/api/copilotkit/${integrationId}`}
      showDevConsole={false}
      agent="tool_based_generative_ui"
    >
<<<<<<< HEAD
      <div className="min-h-full w-full flex items-center justify-center">
=======
      <div
        className={`${isMobile ? 'h-screen' : 'min-h-full'} w-full relative overflow-hidden`}
        style={
          {
            // "--copilot-kit-primary-color": "#222",
            // "--copilot-kit-separator-color": "#CCC",
          } as CopilotKitCSSProperties
        }
      >
>>>>>>> 899f72e5
        <Haiku />

        {/* Desktop Sidebar */}
        {!isMobile && (
          <CopilotSidebar
            defaultOpen={true}
            labels={{
              title: chatTitle,
              initial: initialLabel,
            }}
            clickOutsideToClose={false}
          />
        )}

        {/* Mobile Pull-Up Chat */}
        {isMobile && (
          <>
            {/* Chat Toggle Button */}
            <div className="fixed bottom-0 left-0 right-0 z-50">
              <div className="bg-gradient-to-t from-white via-white to-transparent h-6"></div>
              <div
                className="bg-white border-t border-gray-200 px-4 py-3 flex items-center justify-between cursor-pointer shadow-lg"
                onClick={() => {
                  if (!isChatOpen) {
                    setChatHeight(defaultChatHeight); // Reset to good default when opening
                  }
                  setIsChatOpen(!isChatOpen);
                }}
              >
                <div className="flex items-center gap-3">
                  <div>
                    <div className="font-medium text-gray-900">{chatTitle}</div>
                    <div className="text-sm text-gray-500">{chatDescription}</div>
                  </div>
                </div>
                <div className={`transform transition-transform duration-300 ${isChatOpen ? 'rotate-180' : ''}`}>
                  <svg className="w-6 h-6 text-gray-400" fill="none" stroke="currentColor" viewBox="0 0 24 24">
                    <path strokeLinecap="round" strokeLinejoin="round" strokeWidth={2} d="M5 15l7-7 7 7" />
                  </svg>
                </div>
              </div>
            </div>

            {/* Pull-Up Chat Container */}
            <div
              className={`fixed inset-x-0 bottom-0 z-40 bg-white rounded-t-2xl shadow-[0px_0px_20px_0px_rgba(0,0,0,0.15)] transform transition-all duration-300 ease-in-out flex flex-col ${
                isChatOpen ? 'translate-y-0' : 'translate-y-full'
              } ${isDragging ? 'transition-none' : ''}`}
              style={{ 
                height: `${chatHeight}vh`,
                paddingBottom: 'env(safe-area-inset-bottom)' // Handle iPhone bottom padding
              }}
            >
              {/* Drag Handle Bar */}
              <div 
                className="flex justify-center pt-3 pb-2 flex-shrink-0 cursor-grab active:cursor-grabbing"
                onMouseDown={handleDragStart}
              >
                <div className="w-12 h-1 bg-gray-400 rounded-full hover:bg-gray-500 transition-colors"></div>
              </div>
              
              {/* Chat Header */}
              <div className="px-4 py-3 border-b border-gray-100 flex-shrink-0">
                <div className="flex items-center justify-between">
                  <div className="flex items-center gap-3">
                    <h3 className="font-semibold text-gray-900">{chatTitle}</h3>
                  </div>
                  <button
                    onClick={() => setIsChatOpen(false)}
                    className="p-2 hover:bg-gray-100 rounded-full transition-colors"
                  >
                    <svg className="w-5 h-5 text-gray-500" fill="none" stroke="currentColor" viewBox="0 0 24 24">
                      <path strokeLinecap="round" strokeLinejoin="round" strokeWidth={2} d="M6 18L18 6M6 6l12 12" />
                    </svg>
                  </button>
                </div>
              </div>

              {/* Chat Content - Flexible container for messages and input */}
              <div className="flex-1 flex flex-col min-h-0 overflow-hidden pb-16">
                <CopilotChat
                  className="h-full flex flex-col"
                  labels={{
                    initial: initialLabel,
                  }}
                />
              </div>
            </div>

            {/* Backdrop */}
            {isChatOpen && (
              <div
                className="fixed inset-0 z-30"
                onClick={() => setIsChatOpen(false)}
              />
            )}
          </>
        )}
      </div>
    </CopilotKit>
  );
}

const VALID_IMAGE_NAMES = [
  "Osaka_Castle_Turret_Stone_Wall_Pine_Trees_Daytime.jpg",
  "Tokyo_Skyline_Night_Tokyo_Tower_Mount_Fuji_View.jpg",
  "Itsukushima_Shrine_Miyajima_Floating_Torii_Gate_Sunset_Long_Exposure.jpg",
  "Takachiho_Gorge_Waterfall_River_Lush_Greenery_Japan.jpg",
  "Bonsai_Tree_Potted_Japanese_Art_Green_Foliage.jpeg",
  "Shirakawa-go_Gassho-zukuri_Thatched_Roof_Village_Aerial_View.jpg",
  "Ginkaku-ji_Silver_Pavilion_Kyoto_Japanese_Garden_Pond_Reflection.jpg",
  "Senso-ji_Temple_Asakusa_Cherry_Blossoms_Kimono_Umbrella.jpg",
  "Cherry_Blossoms_Sakura_Night_View_City_Lights_Japan.jpg",
  "Mount_Fuji_Lake_Reflection_Cherry_Blossoms_Sakura_Spring.jpg"
];

function HaikuCard({generatedHaiku, setHaikus, haikus} : HaikuCardProps) {
  return (
    <div className="suggestion-card text-left rounded-md p-4 mt-4 mb-4 flex flex-col bg-gray-100">
      <div className="mb-4 pb-4">
        {generatedHaiku?.japanese?.map((line, index) => (
          <div className="flex items-center gap-3 mb-2" key={index}>
            <p className="text-lg font-bold">{line}</p>
            <p className="text-sm font-light">
              {generatedHaiku.english?.[index]}
            </p>
          </div>
        ))}
        {generatedHaiku?.japanese && generatedHaiku.japanese.length >= 2 && (
          <div className="mt-3 flex gap-2 justify-between w-full suggestion-image-container">
            {(() => {
              const firstLine = generatedHaiku?.japanese?.[0];
              if (!firstLine) return null;
              const haikuIndex = haikus.findIndex((h: any) => h.japanese[0] === firstLine);
              const haiku = haikus[haikuIndex];
              if (!haiku?.image_names) return null;

              return haiku.image_names.map((imageName, imgIndex) => (
                <img
                  key={haikus.length + "_" + imageName}
                  src={`/images/${imageName}`}
                  alt={imageName}
                  tabIndex={0}
                  className={`${haiku.selectedImage === imageName ? "suggestion-card-image-focus" : "suggestion-card-image"}`}
                  onClick={() => {
                    setHaikus(prevHaikus => {
                      const newHaikus = prevHaikus.map((h, idx) => {
                        if (idx === haikuIndex) {
                          return {
                            ...h,
                            selectedImage: imageName
                          };
                        }
                        return h;
                      });
                      return newHaikus;
                    });
                  }}
                />
              ));
            })()}
          </div>
        )}
      </div>
    </div>
  );
}

interface Haiku {
  japanese: string[];
  english: string[];
  image_names: string[];
  selectedImage: string | null;
}

function Haiku() {
  const [haikus, setHaikus] = useState<Haiku[]>([{
    japanese: ["仮の句よ", "まっさらながら", "花を呼ぶ"],
    english: [
      "A placeholder verse—",
      "even in a blank canvas,",
      "it beckons flowers.",
    ],
    image_names: [],
    selectedImage: null,
  }])
  const [activeIndex, setActiveIndex] = useState(0);
  const [isJustApplied, setIsJustApplied] = useState(false);

  const validateAndCorrectImageNames = (rawNames: string[] | undefined): string[] | null => {
    if (!rawNames || rawNames.length !== 3) {
      return null;
    }

    const correctedNames: string[] = [];
    const usedValidNames = new Set<string>();

    for (const name of rawNames) {
      if (VALID_IMAGE_NAMES.includes(name) && !usedValidNames.has(name)) {
        correctedNames.push(name);
        usedValidNames.add(name);
        if (correctedNames.length === 3) break;
      }
    }

    if (correctedNames.length < 3) {
      const availableFallbacks = VALID_IMAGE_NAMES.filter(name => !usedValidNames.has(name));
      for (let i = availableFallbacks.length - 1; i > 0; i--) {
        const j = Math.floor(Math.random() * (i + 1));
        [availableFallbacks[i], availableFallbacks[j]] = [availableFallbacks[j], availableFallbacks[i]];
      }

      while (correctedNames.length < 3 && availableFallbacks.length > 0) {
        const fallbackName = availableFallbacks.pop();
        if (fallbackName) {
          correctedNames.push(fallbackName);
        }
      }
    }

    while (correctedNames.length < 3 && VALID_IMAGE_NAMES.length > 0) {
      const fallbackName = VALID_IMAGE_NAMES[Math.floor(Math.random() * VALID_IMAGE_NAMES.length)];
      correctedNames.push(fallbackName);
    }

    return correctedNames.slice(0, 3);
  };

  useCopilotAction({
    name: "generate_haiku",
    available: "frontend",
    parameters: [
      {
        name: "japanese",
        type: "string[]",
      },
      {
        name: "english",
        type: "string[]",
      },
      {
        name: "image_names",
        type: "string[]",
        description: "Names of 3 relevant images",
      },
    ],
    followUp: false,
<<<<<<< HEAD
    render: ({ args: generatedHaiku, result, status }) => {
      return <HaikuApproval setHaiku={setHaiku} generatedHaiku={generatedHaiku} status={status} />;
=======
    handler: async ({ japanese, english, image_names }: { japanese: string[], english: string[], image_names: string[] }) => {
      const finalCorrectedImages = validateAndCorrectImageNames(image_names);
      const newHaiku = {
        japanese: japanese || [],
        english: english || [],
        image_names: finalCorrectedImages || [],
        selectedImage: finalCorrectedImages?.[0] || null,
      };
      setHaikus(prev => [...prev, newHaiku]);
      setActiveIndex(haikus.length - 1);
      setIsJustApplied(true);
      setTimeout(() => setIsJustApplied(false), 600);
      return "Haiku generated.";
    },
    render: ({ args: generatedHaiku }: { args: Partial<GenerateHaiku> }) => {
      return (
        <HaikuCard generatedHaiku={generatedHaiku} setHaikus={setHaikus} haikus={haikus} />
      );
>>>>>>> 899f72e5
    },
  }, [haikus]);

  const generatedHaikus = useMemo(() => (
    haikus.filter((haiku) => haiku.english[0] !== "A placeholder verse—")
  ), [haikus]);

  const { isMobile } = useMobileView();

  return (
    <div className="flex h-full w-full">
      {/* Thumbnail List */}
      {Boolean(generatedHaikus.length) && !isMobile && (
        <div className="w-40 p-4 border-r border-gray-200 overflow-y-auto overflow-x-hidden max-w-1">
          {generatedHaikus.map((haiku, index) => (
            <div
              key={index}
              className={`haiku-card animated-fade-in mb-4 cursor-pointer ${index === activeIndex ? 'active' : ''}`}
              style={{
                width: '80px',
                transform: 'scale(0.2)',
                transformOrigin: 'top left',
                marginBottom: '-340px',
                opacity: index === activeIndex ? 1 : 0.5,
                transition: 'opacity 0.2s',
              }}
              onClick={() => setActiveIndex(index)}
            >
              {haiku.japanese.map((line, lineIndex) => (
                <div
                  className="flex items-start gap-2 mb-2 haiku-line"
                  key={lineIndex}
                >
                  <p className="text-2xl font-bold text-gray-600 w-auto">{line}</p>
                  <p className="text-xs font-light text-gray-500 w-auto">{haiku.english?.[lineIndex]}</p>
                </div>
              ))}
              {haiku.image_names && haiku.image_names.length === 3 && (
                <div className="mt-2 flex gap-2 justify-center">
                  {haiku.image_names.map((imageName, imgIndex) => (
                    <img
                      style={{
                        width: '110px',
                        height: '110px',
                        objectFit: 'cover',
                      }}
                      key={imageName}
                      src={`/images/${imageName}`}
                      alt={imageName || ""}
                      className="haiku-card-image w-12 h-12 object-cover"
                    />
                  ))}
                </div>
              )}
            </div>
          ))}
        </div>
      )}

      {/* Main Display */}
      <div className={`flex-1 flex items-center justify-center h-full ${
        isMobile 
          ? 'px-6' 
          : 'p-8'
      }`} style={{ marginLeft: isMobile ? '0' : '-48px' }}>
        <div className="haiku-stack w-full max-w-lg">
          {haikus.filter((_haiku: Haiku, index: number) => {
            if (haikus.length == 1) return true;
            else return index == activeIndex + 1;
          }).map((haiku, index) => (
            <div
              key={index}
              className={`haiku-card animated-fade-in ${isJustApplied && index === activeIndex ? 'applied-flash' : ''} ${index === activeIndex ? 'active' : ''}`}
              style={{
                zIndex: index === activeIndex ? haikus.length : index,
                transform: `translateY(${index === activeIndex ? '0' : `${(index - activeIndex) * 20}px`}) scale(${index === activeIndex ? '1' : '0.95'})`,
              }}
            >
              {haiku.japanese.map((line, lineIndex) => (
                <div
                  className={`flex items-start mb-4 haiku-line ${
                    isMobile 
                      ? 'flex-col gap-1' 
                      : 'gap-4'
                  }`}
                  key={lineIndex}
                  style={{ animationDelay: `${lineIndex * 0.1}s` }}
                >
                  <p className={`font-bold text-gray-600 w-auto ${
                    isMobile 
                      ? 'text-2xl leading-tight' 
                      : 'text-4xl'
                  }`}>
                    {line}
                  </p>
                  <p className={`font-light text-gray-500 w-auto ${
                    isMobile 
                      ? 'text-sm ml-2' 
                      : 'text-base'
                  }`}>
                    {haiku.english?.[lineIndex]}
                  </p>
                </div>
              ))}
              {haiku.image_names && haiku.image_names.length === 3 && (
                <div className={`flex justify-center ${
                  isMobile 
                    ? 'mt-4 gap-2 flex-wrap' 
                    : 'mt-6 gap-4'
                }`}>
                  {haiku.image_names.map((imageName, imgIndex) => (
                    <img
                      key={imageName}
                      src={`/images/${imageName}`}
                      alt={imageName || ""}
                      style={{
                        width: isMobile ? '90px' : '130px',
                        height: isMobile ? '90px' : '130px',
                        objectFit: 'cover',
                      }}
                      className={(haiku.selectedImage === imageName) ? `suggestion-card-image-focus` : `haiku-card-image`}
                    />
                  ))}
                </div>
              )}
            </div>
          ))}
        </div>
      </div>
    </div>
  );
}<|MERGE_RESOLUTION|>--- conflicted
+++ resolved
@@ -1,13 +1,7 @@
 "use client";
-<<<<<<< HEAD
-import { CopilotKit, useCopilotAction, useCopilotChat } from "@copilotkit/react-core";
-import { CopilotKitCSSProperties, CopilotSidebar } from "@copilotkit/react-ui";
-import { useState } from "react";
-=======
 import { CopilotKit, useCopilotAction } from "@copilotkit/react-core";
 import { CopilotKitCSSProperties, CopilotSidebar, CopilotChat } from "@copilotkit/react-ui";
 import { Dispatch, SetStateAction, useState, useEffect } from "react";
->>>>>>> 899f72e5
 import "@copilotkit/react-ui/styles.css";
 import "./style.css";
 import React, { useMemo } from "react";
@@ -56,9 +50,6 @@
       showDevConsole={false}
       agent="tool_based_generative_ui"
     >
-<<<<<<< HEAD
-      <div className="min-h-full w-full flex items-center justify-center">
-=======
       <div
         className={`${isMobile ? 'h-screen' : 'min-h-full'} w-full relative overflow-hidden`}
         style={
@@ -68,7 +59,6 @@
           } as CopilotKitCSSProperties
         }
       >
->>>>>>> 899f72e5
         <Haiku />
 
         {/* Desktop Sidebar */}
@@ -316,10 +306,6 @@
       },
     ],
     followUp: false,
-<<<<<<< HEAD
-    render: ({ args: generatedHaiku, result, status }) => {
-      return <HaikuApproval setHaiku={setHaiku} generatedHaiku={generatedHaiku} status={status} />;
-=======
     handler: async ({ japanese, english, image_names }: { japanese: string[], english: string[], image_names: string[] }) => {
       const finalCorrectedImages = validateAndCorrectImageNames(image_names);
       const newHaiku = {
@@ -338,7 +324,6 @@
       return (
         <HaikuCard generatedHaiku={generatedHaiku} setHaikus={setHaikus} haikus={haikus} />
       );
->>>>>>> 899f72e5
     },
   }, [haikus]);
 
