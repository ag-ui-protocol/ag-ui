--- conflicted
+++ resolved
@@ -293,10 +293,23 @@
       {},
     );
   },
-<<<<<<< HEAD
   'spring-ai': () => ({}),
-=======
->>>>>>> 1388122a
+  agno: () => ({}),
+  "llama-index": (agentKeys: string[]) => {
+    return agentKeys.reduce(
+      (acc, agentId) => ({
+        ...acc,
+        [agentId]: [
+          path.join(
+            __dirname,
+            integrationsFolderPath,
+            `/llamaindex/server-py/server/routers/${agentId}.py`,
+          ),
+        ],
+      }),
+      {},
+    );
+  },
   agno: () => ({}),
   "llama-index": (agentKeys: string[]) => {
     return agentKeys.reduce(
