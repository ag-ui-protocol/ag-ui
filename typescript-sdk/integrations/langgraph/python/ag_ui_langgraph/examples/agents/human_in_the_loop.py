"""
A LangGraph implementation of the human-in-the-loop agent.
"""

from typing import Dict, List, Any, Annotated, Optional
from langchain_core.runnables import RunnableConfig
from langchain_core.messages import SystemMessage
from langchain_core.tools import tool
from langgraph.graph import StateGraph, END, START
from langgraph.types import Command, interrupt
from langgraph.graph import MessagesState
from langgraph.checkpoint.memory import MemorySaver
from langchain_openai import ChatOpenAI
from pydantic import BaseModel, Field

<<<<<<< HEAD
class Step(BaseModel):
    """
    A step in a task.
    """
    description: str = Field(description="The text of the step in imperative form")
    status: str = Field(description="The status of the step, always 'enabled'")

@tool
def generate_task_steps(
    steps: Annotated[ # pylint: disable=unused-argument
        List[Step],
        "An array of 10 step objects, each containing text and status"
    ]
):
    """
    Make up 10 steps (only a couple of words per step) that are required for a task. 
    The step should be in imperative form (i.e. Dig hole, Open door, ...).
    """
=======
DEFINE_TASK_TOOL = {
    "type": "function",
    "function": {
        "name": "plan_execution_steps",
        "description": "Make up 10 steps (only a couple of words per step) that are required for a task. The step should be in imperative form (i.e. Dig hole, Open door, ...)",
        "parameters": {
            "type": "object",
            "properties": {
                "steps": {
                    "type": "array",
                    "items": {
                        "type": "object",
                        "properties": {
                            "description": {
                                "type": "string",
                                "description": "The text of the step in imperative form"
                            },
                            "status": {
                                "type": "string",
                                "enum": ["enabled"],
                                "description": "The status of the step, always 'enabled'"
                            }
                        },
                        "required": ["description", "status"]
                    },
                    "description": "An array of 10 step objects, each containing text and status"
                }
            },
            "required": ["steps"]
        }
    }
}
>>>>>>> 899f72e5

class AgentState(MessagesState):
    """
    State of the agent.
    """
    steps: List[Dict[str, str]] = []
    tools: List[Any]

async def start_node(state: Dict[str, Any], config: RunnableConfig): # pylint: disable=unused-argument
    """
    This is the entry point for the flow.
    """

    # Initialize steps list if not exists
    if "steps" not in state:
        state["steps"] = []

    # Return command to route to chat_node
    return Command(
        goto="chat_node",
        update={
            "messages": state["messages"],
            "steps": state["steps"],
        }
    )


async def chat_node(state: AgentState, config: Optional[RunnableConfig] = None):
    """
    Standard chat node where the agent processes messages and generates responses.
    If task steps are defined, the user can enable/disable them using interrupts.
    """
    system_prompt = """
    You are a helpful assistant that can perform any task.
    You MUST call the `plan_execution_steps` function when the user asks you to perform a task.
    Always make sure you will provide tasks based on the user query
    """

    # Define the model
    model = ChatOpenAI(model="gpt-4o-mini")

    # Define config for the model
    if config is None:
        config = RunnableConfig(recursion_limit=25)

    # Use "predict_state" metadata to set up streaming for the write_document tool
    config["metadata"]["predict_state"] = [{
        "state_key": "steps",
        "tool": "plan_execution_steps",
        "tool_argument": "steps"
    }]

    # Bind the tools to the model
    model_with_tools = model.bind_tools(
        [
            *state["tools"],
            generate_task_steps
        ],
        # Disable parallel tool calls to avoid race conditions
        parallel_tool_calls=False,
    )

    # Run the model and generate a response
    response = await model_with_tools.ainvoke([
        SystemMessage(content=system_prompt),
        *state["messages"],
    ], config)

    # Update messages with the response
    messages = state["messages"] + [response]

    # Handle tool calls
    if hasattr(response, "tool_calls") and response.tool_calls and len(response.tool_calls) > 0:
<<<<<<< HEAD
        # Handle dicts or object (backward compatibility)
        tool_call = (response.tool_calls[0]
                     if isinstance(response.tool_calls[0], dict)
                     else vars(response.tool_calls[0]))

        if tool_call["name"] == "generate_task_steps":
=======
        tool_call = response.tool_calls[0]
        # Extract tool call information
        if hasattr(tool_call, "id"):
            tool_call_id = tool_call.id
            tool_call_name = tool_call.name
            tool_call_args = tool_call.args if not isinstance(tool_call.args, str) else json.loads(tool_call.args)
        else:
            tool_call_id = tool_call.get("id", "")
            tool_call_name = tool_call.get("name", "")
            args = tool_call.get("args", {})
            tool_call_args = args if not isinstance(args, str) else json.loads(args)

        if tool_call_name == "plan_execution_steps":
>>>>>>> 899f72e5
            # Get the steps from the tool call
            steps_raw = tool_call["args"]["steps"]

            # Set initial status to "enabled" for all steps
            steps_data = []

            # Handle different potential formats of steps data
            if isinstance(steps_raw, list):
                for step in steps_raw:
                    if isinstance(step, dict) and "description" in step:
                        steps_data.append({
                            "description": step["description"],
                            "status": "enabled"
                        })
                    elif isinstance(step, str):
                        steps_data.append({
                            "description": step,
                            "status": "enabled"
                        })

            # If no steps were processed correctly, return to END with the updated messages
            if not steps_data:
                return Command(
                    goto=END,
                    update={
                        "messages": messages,
                        "steps": state["steps"],
                    }
                )
            # Update steps in state and emit to frontend
            state["steps"] = steps_data

            # Add a tool response to satisfy OpenAI's requirements
            tool_response = {
                "role": "tool",
                "content": "Task steps generated.",
                "tool_call_id": tool_call["id"]
            }

            messages = messages + [tool_response]

            # Move to the process_steps_node which will handle the interrupt and final response
            return Command(
                goto="process_steps_node",
                update={
                    "messages": messages,
                    "steps": state["steps"],
                }
            )
<<<<<<< HEAD

    # If no tool calls or not generate_task_steps, return to END with the updated messages
=======
    
    # If no tool calls or not plan_execution_steps, return to END with the updated messages
>>>>>>> 899f72e5
    return Command(
        goto=END,
        update={
            "messages": messages,
            "steps": state["steps"],
        }
    )


async def process_steps_node(state: Dict[str, Any], config: RunnableConfig):
    """
    This node handles the user interrupt for step customization and generates the final response.
    """

    # Check if we already have a user_response in the state
    # This happens when the node restarts after an interrupt
    if "user_response" in state and state["user_response"]:
        user_response = state["user_response"]
    else:
        # Use LangGraph interrupt to get user input on steps
        # This will pause execution and wait for user input in the frontend
        user_response = interrupt({"steps": state["steps"]})
        # Store the user response in state for when the node restarts
        state["user_response"] = user_response

    # Generate the creative completion response
    final_prompt = """
    Provide a textual description of how you are performing the task.
    If the user has disabled a step, you are not allowed to perform that step.
    However, you should find a creative workaround to perform the task, and if an essential step is disabled, you can even use
    some humor in the description of how you are performing the task.
    Don't just repeat a list of steps, come up with a creative but short description (3 sentences max) of how you are performing the task.
    """

    final_response = await ChatOpenAI(model="gpt-4o").ainvoke([
        SystemMessage(content=final_prompt),
        {"role": "user", "content": user_response}
    ], config)

    # Add the final response to messages
    messages = state["messages"] + [final_response]

    # Clear the user_response from state to prepare for future interactions
    if "user_response" in state:
        state.pop("user_response")

    # Return to END with the updated messages
    return Command(
        goto=END,
        update={
            "messages": messages,
            "steps": state["steps"],
        }
    )


# Define the graph
workflow = StateGraph(AgentState)

# Add nodes
workflow.add_node("start_node", start_node)
workflow.add_node("chat_node", chat_node)
workflow.add_node("process_steps_node", process_steps_node)

# Add edges
workflow.set_entry_point("start_node")
workflow.add_edge(START, "start_node")
workflow.add_edge("start_node", "chat_node")
workflow.add_edge("process_steps_node", END)

# Compile the graph
human_in_the_loop_graph = workflow.compile(checkpointer=MemorySaver())<|MERGE_RESOLUTION|>--- conflicted
+++ resolved
@@ -13,7 +13,6 @@
 from langchain_openai import ChatOpenAI
 from pydantic import BaseModel, Field
 
-<<<<<<< HEAD
 class Step(BaseModel):
     """
     A step in a task.
@@ -22,7 +21,7 @@
     status: str = Field(description="The status of the step, always 'enabled'")
 
 @tool
-def generate_task_steps(
+def plan_execution_steps(
     steps: Annotated[ # pylint: disable=unused-argument
         List[Step],
         "An array of 10 step objects, each containing text and status"
@@ -31,41 +30,6 @@
     """
     Make up 10 steps (only a couple of words per step) that are required for a task. 
     The step should be in imperative form (i.e. Dig hole, Open door, ...).
-    """
-=======
-DEFINE_TASK_TOOL = {
-    "type": "function",
-    "function": {
-        "name": "plan_execution_steps",
-        "description": "Make up 10 steps (only a couple of words per step) that are required for a task. The step should be in imperative form (i.e. Dig hole, Open door, ...)",
-        "parameters": {
-            "type": "object",
-            "properties": {
-                "steps": {
-                    "type": "array",
-                    "items": {
-                        "type": "object",
-                        "properties": {
-                            "description": {
-                                "type": "string",
-                                "description": "The text of the step in imperative form"
-                            },
-                            "status": {
-                                "type": "string",
-                                "enum": ["enabled"],
-                                "description": "The status of the step, always 'enabled'"
-                            }
-                        },
-                        "required": ["description", "status"]
-                    },
-                    "description": "An array of 10 step objects, each containing text and status"
-                }
-            },
-            "required": ["steps"]
-        }
-    }
-}
->>>>>>> 899f72e5
 
 class AgentState(MessagesState):
     """
@@ -122,7 +86,7 @@
     model_with_tools = model.bind_tools(
         [
             *state["tools"],
-            generate_task_steps
+            plan_execution_steps
         ],
         # Disable parallel tool calls to avoid race conditions
         parallel_tool_calls=False,
@@ -139,28 +103,12 @@
 
     # Handle tool calls
     if hasattr(response, "tool_calls") and response.tool_calls and len(response.tool_calls) > 0:
-<<<<<<< HEAD
         # Handle dicts or object (backward compatibility)
         tool_call = (response.tool_calls[0]
                      if isinstance(response.tool_calls[0], dict)
                      else vars(response.tool_calls[0]))
 
-        if tool_call["name"] == "generate_task_steps":
-=======
-        tool_call = response.tool_calls[0]
-        # Extract tool call information
-        if hasattr(tool_call, "id"):
-            tool_call_id = tool_call.id
-            tool_call_name = tool_call.name
-            tool_call_args = tool_call.args if not isinstance(tool_call.args, str) else json.loads(tool_call.args)
-        else:
-            tool_call_id = tool_call.get("id", "")
-            tool_call_name = tool_call.get("name", "")
-            args = tool_call.get("args", {})
-            tool_call_args = args if not isinstance(args, str) else json.loads(args)
-
-        if tool_call_name == "plan_execution_steps":
->>>>>>> 899f72e5
+        if tool_call["name"] == "plan_execution_steps":
             # Get the steps from the tool call
             steps_raw = tool_call["args"]["steps"]
 
@@ -210,13 +158,8 @@
                     "steps": state["steps"],
                 }
             )
-<<<<<<< HEAD
-
-    # If no tool calls or not generate_task_steps, return to END with the updated messages
-=======
-    
+
     # If no tool calls or not plan_execution_steps, return to END with the updated messages
->>>>>>> 899f72e5
     return Command(
         goto=END,
         update={
