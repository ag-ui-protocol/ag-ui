--- conflicted
+++ resolved
@@ -12,38 +12,9 @@
 from langgraph.graph import MessagesState
 from langgraph.checkpoint.memory import MemorySaver
 from langchain_openai import ChatOpenAI
-<<<<<<< HEAD
-=======
-from langchain_core.messages import SystemMessage
-
-WRITE_DOCUMENT_TOOL = {
-    "type": "function",
-    "function": {
-        "name": "write_document_local",
-        "description": " ".join("""
-            Write a document. Use markdown formatting to format the document.
-            It's good to format the document extensively so it's easy to read.
-            You can use all kinds of markdown.
-            However, do not use italic or strike-through formatting, it's reserved for another purpose.
-            You MUST write the full document, even when changing only a few words.
-            When making edits to the document, try to make them minimal - do not change every word.
-            Keep stories SHORT!
-            """.split()),
-        "parameters": {
-            "type": "object",
-            "properties": {
-                "document": {
-                    "type": "string",
-                    "description": "The document to write"
-                },
-            },
-        }
-    }
-}
->>>>>>> 899f72e5
 
 @tool
-def write_document(document: str): # pylint: disable=unused-argument
+def write_document_local(document: str): # pylint: disable=unused-argument
     """
     Write a document. Use markdown formatting to format the document.
     It's good to format the document extensively so it's easy to read.
@@ -104,7 +75,7 @@
     model_with_tools = model.bind_tools(
         [
             *state["tools"],
-            write_document
+            write_document_local
         ],
         # Disable parallel tool calls to avoid race conditions
         parallel_tool_calls=False,
@@ -121,16 +92,8 @@
 
     # Extract any tool calls from the response
     if hasattr(response, "tool_calls") and response.tool_calls:
-<<<<<<< HEAD
-        # Handle dicts or object (backward compatibility)
-        tool_call = (response.tool_calls[0]
-                     if isinstance(response.tool_calls[0], dict)
-                     else vars(response.tool_calls[0]))
+        tool_call = response.tool_calls[0]
 
-        if tool_call["name"] == "write_document":
-=======
-        tool_call = response.tool_calls[0]
-        
         # Handle tool_call as a dictionary or an object
         if isinstance(tool_call, dict):
             tool_call_id = tool_call["id"]
@@ -143,12 +106,11 @@
             tool_call_args = tool_call.args
 
         if tool_call_name == "write_document_local":
->>>>>>> 899f72e5
             # Add the tool response to messages
             tool_response = {
                 "role": "tool",
                 "content": "Document written.",
-                "tool_call_id": tool_call["id"]
+                "tool_call_id": tool_call_id
             }
 
             # Add confirmation tool call
@@ -171,7 +133,7 @@
                 goto=END,
                 update={
                     "messages": messages,
-                    "document": tool_call["args"]["document"]
+                    "document": tool_call_args["document"]
                 }
             )
 
