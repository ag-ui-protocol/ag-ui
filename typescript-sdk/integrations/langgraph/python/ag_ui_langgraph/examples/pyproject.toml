[tool.poetry]
name = "ag-ui-langgraph-examples"
version = "0.0.0"
description = "Examples for AGUI usage"
authors = ["Ran Shem Tov <ran@copilotkit.ai>"]
readme = "README.md"
packages = [{ include = "agents" }]

[tool.poetry.dependencies]
python = "<3.14,>=3.10"
<<<<<<< HEAD
ag-ui-langgraph = { version = "0.0.2", extras = ["fastapi"] }
=======
ag-ui-langgraph = { version = "0.0.3", extras = ["fastapi"] }
>>>>>>> 899f72e5
python-dotenv = "^1.0.0"
fastapi = "^0.115.12"
uvicorn = "^0.34.3"
langchain = ">=0.3.0"
langchain-core = ">=0.1.5"
langchain-community = ">=0.0.1"
langchain-experimental = ">=0.0.11"
langchain-openai = ">=0.0.1"
langgraph = "0.4.10"
<<<<<<< HEAD
langchain-anthropic = "^0.3.17"
langchain-google-genai = "^2.1.8"
=======
>>>>>>> 899f72e5

[build-system]
requires = ["poetry-core"]
build-backend = "poetry.core.masonry.api"

[tool.poetry.scripts]
dev = "agents.dojo:main"<|MERGE_RESOLUTION|>--- conflicted
+++ resolved
@@ -8,11 +8,7 @@
 
 [tool.poetry.dependencies]
 python = "<3.14,>=3.10"
-<<<<<<< HEAD
-ag-ui-langgraph = { version = "0.0.2", extras = ["fastapi"] }
-=======
 ag-ui-langgraph = { version = "0.0.3", extras = ["fastapi"] }
->>>>>>> 899f72e5
 python-dotenv = "^1.0.0"
 fastapi = "^0.115.12"
 uvicorn = "^0.34.3"
@@ -22,11 +18,8 @@
 langchain-experimental = ">=0.0.11"
 langchain-openai = ">=0.0.1"
 langgraph = "0.4.10"
-<<<<<<< HEAD
 langchain-anthropic = "^0.3.17"
 langchain-google-genai = "^2.1.8"
-=======
->>>>>>> 899f72e5
 
 [build-system]
 requires = ["poetry-core"]
