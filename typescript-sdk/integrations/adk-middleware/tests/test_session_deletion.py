--- conflicted
+++ resolved
@@ -126,12 +126,7 @@
     # Mock session objects with last_update_time
     class MockSession:
         def __init__(self, update_time):
-<<<<<<< HEAD
-            from datetime import datetime
-            self.last_update_time = datetime.fromtimestamp(update_time)
-=======
             self.last_update_time = update_time
->>>>>>> e14f0b65
     
     created_sessions = {}
     
