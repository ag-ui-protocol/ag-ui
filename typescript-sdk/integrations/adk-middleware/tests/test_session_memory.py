--- conflicted
+++ resolved
@@ -153,11 +153,7 @@
         
         # Create an expired session
         old_session = MagicMock()
-<<<<<<< HEAD
-        old_session.last_update_time = datetime.fromtimestamp(time.time() - 10)  # 10 seconds ago
-=======
         old_session.last_update_time = time.time() - 10  # 10 seconds ago
->>>>>>> e14f0b65
         
         # Track a session manually for testing
         manager._track_session("test_app:test_session", "test_user")
@@ -188,11 +184,7 @@
         
         # Create an old session that will be removed
         old_session = MagicMock()
-<<<<<<< HEAD
-        old_session.last_update_time = datetime.fromtimestamp(time.time() - 60)  # 1 minute ago
-=======
         old_session.last_update_time = time.time() - 60  # 1 minute ago
->>>>>>> e14f0b65
         
         # Mock initial session creation and retrieval
         mock_session_service.get_session.return_value = None
