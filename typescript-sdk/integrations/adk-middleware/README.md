--- conflicted
+++ resolved
@@ -4,18 +4,7 @@
 
 ## Prerequisites
 
-<<<<<<< HEAD
 The examples use ADK Agents using various Gemini models along with the AG-UI Dojo.
-=======
-- ⚠️ Full event translation between AG-UI and ADK (partial - full support coming soon)
-- ✅ Automatic session management with configurable timeouts
-- ✅ Automatic session memory option - expired sessions automatically preserved in ADK memory service
-- ✅ Support for multiple agents with direct embedding
-- ❌ State synchronization between protocols (coming soon)
-- ✅ **Complete bidirectional tool support** - Enable AG-UI Protocol tools within Google ADK agents
-- ✅ Streaming responses with SSE
-- ✅ Multi-user support with session isolation
->>>>>>> e04c0639
 
 - A [Gemini API Key](https://makersuite.google.com/app/apikey). The examples assume that this is exported via the GOOGLE_API_KEY environment variable.
 
@@ -290,15 +279,7 @@
     tools=[adk_tools.preload_memory_tool.PreloadMemoryTool()]  # Add memory tools here
 )
 
-<<<<<<< HEAD
-# Register the agent
-registry = AgentRegistry.get_instance()
-registry.set_default_agent(my_agent)
-
-# Create middleware WITHOUT tools parameter 
-=======
 # Create middleware with direct agent embedding
->>>>>>> e04c0639
 adk_agent = ADKAgent(
     adk_agent=my_agent,
     app_name="my_app",
