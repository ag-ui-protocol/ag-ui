# src/adk_middleware/execution_state.py

"""Execution state management for background ADK runs with tool support."""

import asyncio
import time
from typing import Optional, Set
import logging

logger = logging.getLogger(__name__)


class ExecutionState:
    """Manages the state of a background ADK execution.
    
    This class tracks:
    - The background asyncio task running the ADK agent
    - Event queue for streaming results to the client
    - Execution timing and completion state
    """
    
    def __init__(
        self,
        task: asyncio.Task,
        thread_id: str,
        event_queue: asyncio.Queue
    ):
        """Initialize execution state.
        
        Args:
            task: The asyncio task running the ADK agent
            thread_id: The thread ID for this execution
            event_queue: Queue containing events to stream to client
        """
        self.task = task
        self.thread_id = thread_id
        self.event_queue = event_queue
<<<<<<< HEAD
        self.start_time = time.time()
        self.is_complete = False
        self.pending_tool_calls: Set[str] = set()  # Track outstanding tool call IDs for HITL
=======
        self.tool_futures = tool_futures
        self.tool_names = {}  # Separate dict for tool names
        self.start_time = time.time()
        self.is_complete = False
        self.is_streaming_paused = False  # Used for blocking tools to pause event streaming
>>>>>>> 4ab87031
        
        logger.debug(f"Created execution state for thread {thread_id}")
    
    def is_stale(self, timeout_seconds: int) -> bool:
        """Check if this execution has been running too long.
        
        Args:
            timeout_seconds: Maximum execution time in seconds
            
        Returns:
            True if execution has exceeded timeout
        """
        return time.time() - self.start_time > timeout_seconds
    
<<<<<<< HEAD
=======
    def has_pending_tools(self) -> bool:
        """Check if there are pending tool executions.
        
        Returns:
            True if any tool futures are not done OR there are pending long-running tools
        """
        return any(not future.done() for future in self.tool_futures.values()) or self.has_pending_long_running_tools()
    
    def has_pending_long_running_tools(self) -> bool:
        """Check if there are pending long-running tool results.
        
        Returns:
            True if there are tool names waiting for results
        """
        return bool(self.tool_names)
    
    def resolve_tool_result(self, tool_call_id: str, result: Any) -> bool:
        """Resolve a tool execution future with the provided result.
        
        Args:
            tool_call_id: The ID of the tool call to resolve
            result: The result from the client-side tool execution
            
        Returns:
            True if the future was found and resolved, False otherwise
        """
        future = self.tool_futures.get(tool_call_id)
        logger.debug(f"FUTURE DEBUG: Looking for tool future {tool_call_id}")
        logger.debug(f"FUTURE DEBUG: Available futures: {list(self.tool_futures.keys())}")
        
        if future and not future.done():
            try:
                logger.debug(f"FUTURE DEBUG: Setting result for {tool_call_id}")
                future.set_result(result)
                logger.debug(f"FUTURE DEBUG: Successfully resolved tool future for {tool_call_id}")
                return True
            except Exception as e:
                logger.error(f"FUTURE DEBUG: Error resolving tool future {tool_call_id}: {e}")
                future.set_exception(e)
                return True
        elif future and future.done():
            logger.debug(f"FUTURE DEBUG: Tool future {tool_call_id} already done")
            return False
        
        logger.warning(f"FUTURE DEBUG: No pending tool future found for {tool_call_id}")
        return False
>>>>>>> 4ab87031
    
    async def cancel(self):
        """Cancel the execution and clean up resources."""
        logger.info(f"Cancelling execution for thread {self.thread_id}")
        
        # Cancel the background task
        if not self.task.done():
            self.task.cancel()
            try:
                await self.task
            except asyncio.CancelledError:
                pass
        
        self.is_complete = True
    
    def get_execution_time(self) -> float:
        """Get the total execution time in seconds.
        
        Returns:
            Time in seconds since execution started
        """
        return time.time() - self.start_time
    
    def add_pending_tool_call(self, tool_call_id: str):
        """Add a tool call ID to the pending set.
        
        Args:
            tool_call_id: The tool call ID to track
        """
        self.pending_tool_calls.add(tool_call_id)
        logger.debug(f"Added pending tool call {tool_call_id} to thread {self.thread_id}")
    
    def remove_pending_tool_call(self, tool_call_id: str):
        """Remove a tool call ID from the pending set.
        
        Args:
            tool_call_id: The tool call ID to remove
        """
        self.pending_tool_calls.discard(tool_call_id)
        logger.debug(f"Removed pending tool call {tool_call_id} from thread {self.thread_id}")
    
    def has_pending_tool_calls(self) -> bool:
        """Check if there are outstanding tool calls waiting for responses.
        
        Returns:
            True if there are pending tool calls (HITL scenario)
        """
        return len(self.pending_tool_calls) > 0
    
    def get_status(self) -> str:
        """Get a human-readable status of the execution.
        
        Returns:
            Status string describing the current state
        """
        if self.is_complete:
            if self.has_pending_tool_calls():
                return "complete_awaiting_tools"
            else:
                return "complete"
        elif self.task.done():
            return "task_done"
        else:
            return "running"
    
    def __repr__(self) -> str:
        """String representation of the execution state."""
        return (
            f"ExecutionState(thread_id='{self.thread_id}', "
            f"status='{self.get_status()}', "
            f"runtime={self.get_execution_time():.1f}s)"
        )<|MERGE_RESOLUTION|>--- conflicted
+++ resolved
@@ -35,17 +35,9 @@
         self.task = task
         self.thread_id = thread_id
         self.event_queue = event_queue
-<<<<<<< HEAD
         self.start_time = time.time()
         self.is_complete = False
         self.pending_tool_calls: Set[str] = set()  # Track outstanding tool call IDs for HITL
-=======
-        self.tool_futures = tool_futures
-        self.tool_names = {}  # Separate dict for tool names
-        self.start_time = time.time()
-        self.is_complete = False
-        self.is_streaming_paused = False  # Used for blocking tools to pause event streaming
->>>>>>> 4ab87031
         
         logger.debug(f"Created execution state for thread {thread_id}")
     
@@ -59,56 +51,6 @@
             True if execution has exceeded timeout
         """
         return time.time() - self.start_time > timeout_seconds
-    
-<<<<<<< HEAD
-=======
-    def has_pending_tools(self) -> bool:
-        """Check if there are pending tool executions.
-        
-        Returns:
-            True if any tool futures are not done OR there are pending long-running tools
-        """
-        return any(not future.done() for future in self.tool_futures.values()) or self.has_pending_long_running_tools()
-    
-    def has_pending_long_running_tools(self) -> bool:
-        """Check if there are pending long-running tool results.
-        
-        Returns:
-            True if there are tool names waiting for results
-        """
-        return bool(self.tool_names)
-    
-    def resolve_tool_result(self, tool_call_id: str, result: Any) -> bool:
-        """Resolve a tool execution future with the provided result.
-        
-        Args:
-            tool_call_id: The ID of the tool call to resolve
-            result: The result from the client-side tool execution
-            
-        Returns:
-            True if the future was found and resolved, False otherwise
-        """
-        future = self.tool_futures.get(tool_call_id)
-        logger.debug(f"FUTURE DEBUG: Looking for tool future {tool_call_id}")
-        logger.debug(f"FUTURE DEBUG: Available futures: {list(self.tool_futures.keys())}")
-        
-        if future and not future.done():
-            try:
-                logger.debug(f"FUTURE DEBUG: Setting result for {tool_call_id}")
-                future.set_result(result)
-                logger.debug(f"FUTURE DEBUG: Successfully resolved tool future for {tool_call_id}")
-                return True
-            except Exception as e:
-                logger.error(f"FUTURE DEBUG: Error resolving tool future {tool_call_id}: {e}")
-                future.set_exception(e)
-                return True
-        elif future and future.done():
-            logger.debug(f"FUTURE DEBUG: Tool future {tool_call_id} already done")
-            return False
-        
-        logger.warning(f"FUTURE DEBUG: No pending tool future found for {tool_call_id}")
-        return False
->>>>>>> 4ab87031
     
     async def cancel(self):
         """Cancel the execution and clean up resources."""
