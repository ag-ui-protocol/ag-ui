# src/adk_middleware/client_proxy_tool.py

"""Client-side proxy tool implementation for AG-UI protocol tools."""

import asyncio
import json
import uuid
import inspect
<<<<<<< HEAD
from typing import Any, Optional, List, Dict
import logging

from google.adk.tools import BaseTool, LongRunningFunctionTool
=======
from typing import Dict, Any, Optional, Callable, List
import logging

from google.adk.tools import FunctionTool, LongRunningFunctionTool
>>>>>>> 4ab87031
from google.genai import types
from ag_ui.core import Tool as AGUITool, EventType
from ag_ui.core import (
    ToolCallStartEvent, 
    ToolCallArgsEvent, 
    ToolCallEndEvent
)

logger = logging.getLogger(__name__)

# Set up debug logging
if not logger.handlers:
    handler = logging.StreamHandler()
    handler.setLevel(logging.DEBUG)
    formatter = logging.Formatter('%(asctime)s - %(name)s - %(levelname)s - %(message)s')
    handler.setFormatter(formatter)
    logger.addHandler(handler)
    logger.setLevel(logging.DEBUG)


def create_proxy_function(
    ag_ui_tool: AGUITool,
    event_queue: asyncio.Queue,
    tool_futures: Dict[str, asyncio.Future],
    timeout_seconds: float = 300.0,
    is_long_running: bool = True,
    tool_names: Optional[Dict[str, str]] = None
) -> Callable:
    """Create a proxy function that bridges AG-UI tools to ADK function calls.
    
    This function dynamically creates a function with the proper signature based on
    the AG-UI tool's parameters, allowing the ADK FunctionTool to properly inspect
    and validate the function signature.
    
    Args:
        ag_ui_tool: The AG-UI tool specification
        event_queue: Queue for emitting events back to the client
        tool_futures: Dictionary to store tool execution futures
        timeout_seconds: Timeout for tool execution (only applies to blocking tools)
        is_long_running: If True, returns immediately with tool_call_id; if False, waits for result
        tool_names: Optional dict to store tool names for long-running tools
        
    Returns:
        A function that can be used with ADK FunctionTool or LongRunningFunctionTool
    """
    # Extract parameter names from AG-UI tool parameters
    param_names = _extract_parameter_names(ag_ui_tool.parameters)
    
    # Create the function dynamically with proper signature
    return _create_dynamic_function(
        ag_ui_tool=ag_ui_tool,
        param_names=param_names,
        event_queue=event_queue,
        tool_futures=tool_futures,
        timeout_seconds=timeout_seconds,
        is_long_running=is_long_running,
        tool_names=tool_names
    )


def _extract_parameter_names(parameters: Dict[str, Any]) -> List[str]:
    """Extract parameter names from AG-UI tool parameters (JSON Schema).
    
    Args:
        parameters: The parameters dict from AG-UI tool
        
    Returns:
        List of parameter names
    """
    if not isinstance(parameters, dict):
        return []
    
    properties = parameters.get("properties", {})
    if not isinstance(properties, dict):
        return []
    
    return list(properties.keys())


def _create_dynamic_function(
    ag_ui_tool: AGUITool,
    param_names: List[str],
    event_queue: asyncio.Queue,
    tool_futures: Dict[str, asyncio.Future],
    timeout_seconds: float,
    is_long_running: bool,
    tool_names: Optional[Dict[str, str]] = None
) -> Callable:
    """Create a dynamic function with the specified parameter names.
    
    Args:
        ag_ui_tool: The AG-UI tool specification
        param_names: List of parameter names to include in function signature
        event_queue: Queue for emitting events back to the client
        tool_futures: Dictionary to store tool execution futures
        timeout_seconds: Timeout for tool execution
        is_long_running: Whether this is a long-running tool
        tool_names: Optional dict to store tool names for long-running tools
        
    Returns:
        Dynamically created async function
    """
    # Create parameters for the dynamic function signature
    parameters = []
    for param_name in param_names:
        # Create parameters as keyword-only with no default (required)
        param = inspect.Parameter(
            param_name,
            inspect.Parameter.KEYWORD_ONLY,
            default=inspect.Parameter.empty
        )
        parameters.append(param)
    
    # Add tool_context parameter so ADK will pass it
    tool_context_param = inspect.Parameter(
        'tool_context',
        inspect.Parameter.KEYWORD_ONLY,
        default=None
    )
    parameters.append(tool_context_param)
    
    # Create the signature
    sig = inspect.Signature(parameters)
    
    async def proxy_function_impl(tool_context=None, **kwargs) -> Any:
        """Proxy function that handles the AG-UI tool execution."""
        # Debug: Check what's in tool_context
        logger.debug(f"PROXY DEBUG: tool_context type: {type(tool_context)}")
        logger.debug(f"PROXY DEBUG: tool_context value: {tool_context}")
        if tool_context:
            logger.debug(f"PROXY DEBUG: tool_context attributes: {dir(tool_context)}")
            if hasattr(tool_context, 'function_call_id'):
                logger.debug(f"PROXY DEBUG: function_call_id: {tool_context.function_call_id}")
        
        # Use the original function call ID from ADK, or generate one as fallback
        if tool_context and hasattr(tool_context, 'function_call_id') and tool_context.function_call_id:
            tool_call_id = tool_context.function_call_id
            logger.debug(f"PROXY DEBUG: Using ADK function call ID: {tool_call_id}")
        else:
            tool_call_id = f"adk-{uuid.uuid4()}"
            logger.debug(f"PROXY DEBUG: Generated new function call ID: {tool_call_id}")
        
        logger.info(f"Executing proxy function for '{ag_ui_tool.name}' with id {tool_call_id}")
        
        # Emit TOOL_CALL_START event
        await event_queue.put(
            ToolCallStartEvent(
                type=EventType.TOOL_CALL_START,
                tool_call_id=tool_call_id,
                tool_call_name=ag_ui_tool.name
            )
        )
        
        # Emit TOOL_CALL_ARGS event
        args_json = json.dumps(kwargs)
        await event_queue.put(
            ToolCallArgsEvent(
                type=EventType.TOOL_CALL_ARGS,
                tool_call_id=tool_call_id,
                delta=args_json
            )
        )
        
        # Emit TOOL_CALL_END event
        await event_queue.put(
            ToolCallEndEvent(
                type=EventType.TOOL_CALL_END,
                tool_call_id=tool_call_id
            )
        )
        
        # Handle long-running vs blocking behavior
        if is_long_running:
            # For long-running tools, don't create futures - they're fire-and-forget
            # Store tool name for FunctionResponse creation when result arrives later
            if tool_names is not None:
                tool_names[tool_call_id] = ag_ui_tool.name
            
            logger.info(f"Long-running tool '{ag_ui_tool.name}' returning None (fire-and-forget)")
            return None
        else:
            # For blocking tools, create a future and wait for the result
            future = asyncio.Future()
            tool_futures[tool_call_id] = future
            
            try:
                result = await asyncio.wait_for(future, timeout=timeout_seconds)
                logger.info(f"Blocking tool '{ag_ui_tool.name}' completed successfully")
                return result
            except asyncio.TimeoutError:
                logger.error(f"Blocking tool '{ag_ui_tool.name}' timed out after {timeout_seconds}s")
                # Clean up the future
                tool_futures.pop(tool_call_id, None)
                raise TimeoutError(
                    f"Tool '{ag_ui_tool.name}' execution timed out after "
                    f"{timeout_seconds} seconds"
                )
            except Exception as e:
                logger.error(f"Blocking tool '{ag_ui_tool.name}' failed: {e}")
                # Clean up the future
                tool_futures.pop(tool_call_id, None)
                raise
    
    # Create a wrapper function with the proper signature
    async def proxy_function(*args, **kwargs):
        """Wrapper function with proper signature for ADK inspection."""
        # Convert args and kwargs back to a kwargs dict for the implementation
        bound_args = sig.bind(*args, **kwargs)
        bound_args.apply_defaults()
        
        # Extract tool_context from bound arguments and pass it separately
        tool_context = bound_args.arguments.pop('tool_context', None)
        
        return await proxy_function_impl(tool_context=tool_context, **bound_args.arguments)
    
    # Set the signature on the wrapper function
    proxy_function.__signature__ = sig
    
    return proxy_function


def create_client_proxy_tool(
    ag_ui_tool: AGUITool,
    event_queue: asyncio.Queue,
    tool_futures: Dict[str, asyncio.Future],
    is_long_running: bool = False,
    timeout_seconds: float = 300.0,
    tool_names: Optional[Dict[str, str]] = None
) -> FunctionTool:
    """Create a client proxy tool using proper ADK tool classes.
    
    Args:
        ag_ui_tool: The AG-UI tool specification
        event_queue: Queue for emitting events back to the client
        tool_futures: Dictionary to store tool execution futures
        is_long_running: Whether this tool should be long-running
        timeout_seconds: Timeout for tool execution
        tool_names: Optional dict to store tool names for long-running tools
        
    Returns:
        Either a FunctionTool or LongRunningFunctionTool (which extends FunctionTool)
    """
    proxy_function = create_proxy_function(
        ag_ui_tool=ag_ui_tool,
        event_queue=event_queue,
        tool_futures=tool_futures,
        timeout_seconds=timeout_seconds,
        is_long_running=is_long_running,
        tool_names=tool_names
    )
    
    # Set the function metadata for ADK to extract
    proxy_function.__name__ = ag_ui_tool.name
    proxy_function.__doc__ = ag_ui_tool.description
    
    if is_long_running:
        logger.info(f"Creating LongRunningFunctionTool for '{ag_ui_tool.name}'")
        return LongRunningFunctionTool(proxy_function)
    else:
        logger.info(f"Creating FunctionTool for '{ag_ui_tool.name}'")
        return FunctionTool(proxy_function)




from google.adk.tools import BaseTool

class ClientProxyTool(BaseTool):
    """Proxy tool that bridges AG-UI tools to ADK tools.
    
    This tool appears as a normal ADK tool to the agent, but when executed,
    it emits AG-UI protocol events and waits for the client to execute
    the actual tool and return results.
    
    Internally wraps LongRunningFunctionTool for proper ADK behavior.
    """
    
    def __init__(
        self,
        ag_ui_tool: AGUITool,
<<<<<<< HEAD
        event_queue: asyncio.Queue
=======
        event_queue: asyncio.Queue,
        tool_futures: Dict[str, asyncio.Future],
        timeout_seconds: int = 300,  # 5 minute default timeout
        is_long_running=True,
        tool_names: Optional[Dict[str, str]] = None
>>>>>>> 4ab87031
    ):
        """Initialize the client proxy tool.
        
        Args:
            ag_ui_tool: The AG-UI tool definition
            event_queue: Queue to emit AG-UI events
<<<<<<< HEAD
        """
        # Initialize BaseTool with name and description
        # All client-side tools are long-running for architectural simplicity
        super().__init__(
            name=ag_ui_tool.name,
            description=ag_ui_tool.description,
            is_long_running=True
=======
            tool_futures: Dictionary to store tool execution futures
            timeout_seconds: Timeout for tool execution
            is_long_running: If True, no timeout is applied
            tool_names: Optional dict to store tool names for long-running tools
        """
        # Initialize BaseTool parent class
        super().__init__(
            name=ag_ui_tool.name,
            description=ag_ui_tool.description,
            is_long_running=is_long_running
>>>>>>> 4ab87031
        )
        
        self.ag_ui_tool = ag_ui_tool
        self.event_queue = event_queue
<<<<<<< HEAD
        
        # Create dynamic function with proper parameter signatures for ADK inspection
        # This allows ADK to extract parameters from user requests correctly
        sig_params = []
        
        # Extract parameters from AG-UI tool schema
        parameters = ag_ui_tool.parameters
        if isinstance(parameters, dict) and 'properties' in parameters:
            for param_name in parameters['properties'].keys():
                # Create parameter with proper type annotation
                sig_params.append(
                    inspect.Parameter(
                        param_name,
                        inspect.Parameter.KEYWORD_ONLY,
                        default=None,
                        annotation=Any
                    )
                )
        
        # Create the async function that will be wrapped by LongRunningFunctionTool
        async def proxy_tool_func(**kwargs) -> Any:
            # Access the original args and tool_context that were stored in run_async
            original_args = getattr(self, '_current_args', kwargs)
            original_tool_context = getattr(self, '_current_tool_context', None)
            return await self._execute_proxy_tool(original_args, original_tool_context)
        
        # Set the function name, docstring, and signature to match the AG-UI tool
        proxy_tool_func.__name__ = ag_ui_tool.name
        proxy_tool_func.__doc__ = ag_ui_tool.description
        
        # Create new signature with extracted parameters
        if sig_params:
            proxy_tool_func.__signature__ = inspect.Signature(sig_params)
        
        # Create the internal LongRunningFunctionTool for proper behavior
        self._long_running_tool = LongRunningFunctionTool(proxy_tool_func)
=======
        self.tool_futures = tool_futures
        self.timeout_seconds = timeout_seconds
        
        # Create the proxy function and set its metadata
        proxy_function = create_proxy_function(
            ag_ui_tool=ag_ui_tool,
            event_queue=event_queue,
            tool_futures=tool_futures,
            timeout_seconds=timeout_seconds,
            is_long_running=is_long_running,
            tool_names=tool_names
        )
        
        # Set the function metadata for ADK to extract
        proxy_function.__name__ = ag_ui_tool.name
        proxy_function.__doc__ = ag_ui_tool.description
        
        # Create the wrapped ADK tool instance
        if is_long_running:
            self._wrapped_tool = LongRunningFunctionTool(proxy_function)
        else:
            self._wrapped_tool = FunctionTool(proxy_function)
    
    @property
    def name(self) -> str:
        """Get the tool name from the wrapped tool (uses FunctionTool's extraction logic)."""
        return self._wrapped_tool.name
    
    @name.setter
    def name(self, value: str):
        """Setter for name - does nothing since name comes from wrapped tool."""
        pass
    
    @property
    def description(self) -> str:
        """Get the tool description from the wrapped tool (uses FunctionTool's extraction logic)."""
        return self._wrapped_tool.description
    
    @description.setter
    def description(self, value: str):
        """Setter for description - does nothing since description comes from wrapped tool."""
        pass
>>>>>>> 4ab87031
    
    def _get_declaration(self) -> Optional[types.FunctionDeclaration]:
        """Create FunctionDeclaration from AG-UI tool parameters.
        
        We override this instead of delegating to the wrapped tool because
        the ADK's automatic function calling has difficulty parsing our
        dynamically created function signature without proper type annotations.
        """
        logger.debug(f"_get_declaration called for {self.name}")
        logger.debug(f"AG-UI tool parameters: {self.ag_ui_tool.parameters}")
        
        # Convert AG-UI parameters (JSON Schema) to ADK format
        parameters = self.ag_ui_tool.parameters
        
        # Debug: Show the raw parameters
        print(f"🔍 TOOL PARAMS DEBUG: Tool '{self.ag_ui_tool.name}' parameters: {parameters}")
        print(f"🔍 TOOL PARAMS DEBUG: Parameters type: {type(parameters)}")
        
        # Ensure it's a proper object schema
        if not isinstance(parameters, dict):
            parameters = {"type": "object", "properties": {}}
            logger.warning(f"Tool {self.name} had non-dict parameters, using empty schema")
        
        # Create FunctionDeclaration
        function_declaration = types.FunctionDeclaration(
            name=self.name,
            description=self.description,
            parameters=types.Schema.model_validate(parameters)
        )
        logger.debug(f"Created FunctionDeclaration for {self.name}: {function_declaration}")
        return function_declaration
    
    async def run_async(
        self, 
        *, 
        args: dict[str, Any], 
        tool_context: Any
    ) -> Any:
        """Execute the tool by delegating to the internal LongRunningFunctionTool.
        
        Args:
            args: The arguments for the tool call
            tool_context: The ADK tool context
            
        Returns:
            None (all client-side tools are long-running)
            
        Raises:
            Exception: If event emission fails
        """
        # Store the context temporarily so the wrapped function can access it
        self._current_args = args
        self._current_tool_context = tool_context
        
        try:
            # Delegate to the internal LongRunningFunctionTool for proper behavior
            result = await self._long_running_tool.run_async(args=args, tool_context=tool_context)
            return result
        finally:
            # Clean up the temporary context
            self._current_args = None
            self._current_tool_context = None
    
    async def _execute_proxy_tool(
        self, 
        args: dict[str, Any], 
        tool_context: Any
    ) -> Any:
<<<<<<< HEAD
        """Execute the tool by emitting events for client-side handling.
        
        This method:
        1. Generates a unique tool_call_id
        2. Emits TOOL_CALL_START event
        3. Emits TOOL_CALL_ARGS event with the arguments
        4. Emits TOOL_CALL_END event
        5. Returns None immediately (long-running behavior)
=======
        """Delegate to wrapped ADK tool, which will call our proxy_function with all the middleware logic.
>>>>>>> 4ab87031
        
        Args:
            args: The arguments for the tool call
            tool_context: The ADK tool context
            
        Returns:
<<<<<<< HEAD
            None (all client-side tools are long-running)
            
        Raises:
            Exception: If event emission fails
        """
        # Try to get the function call ID from ADK tool context
        tool_call_id = None
        if tool_context and hasattr(tool_context, 'function_call_id'):
            potential_id = tool_context.function_call_id
            if isinstance(potential_id, str) and potential_id:
                tool_call_id = potential_id
        elif tool_context and hasattr(tool_context, 'id'):
            potential_id = tool_context.id
            if isinstance(potential_id, str) and potential_id:
                tool_call_id = potential_id
        
        # Fallback to UUID if we can't get the ADK ID
        if not tool_call_id:
            tool_call_id = str(uuid.uuid4())
            logger.debug(f"No function call ID from ADK context, using generated UUID: {tool_call_id}")
        else:
            logger.info(f"Using ADK function call ID: {tool_call_id}")
        
        logger.info(f"Executing client proxy tool '{self.name}' with id {tool_call_id}")
        logger.debug(f"Tool arguments received: {args}")
        
        try:
            # Emit TOOL_CALL_START event
            start_event = ToolCallStartEvent(
                type=EventType.TOOL_CALL_START,
                tool_call_id=tool_call_id,
                tool_call_name=self.name,
                parent_message_id=None  # Could be enhanced to track message
            )
            logger.debug(f"Emitting TOOL_CALL_START for {tool_call_id} (queue size before: {self.event_queue.qsize()}, queue ID: {id(self.event_queue)})")
            await self.event_queue.put(start_event)
            logger.debug(f"TOOL_CALL_START queued for {tool_call_id} (queue size after: {self.event_queue.qsize()})")
            
            # Emit TOOL_CALL_ARGS event
            # Convert args to JSON string for AG-UI protocol
            args_json = json.dumps(args)
            args_event = ToolCallArgsEvent(
                type=EventType.TOOL_CALL_ARGS,
                tool_call_id=tool_call_id,
                delta=args_json
            )
            logger.debug(f"Emitting TOOL_CALL_ARGS for {tool_call_id} (queue size before: {self.event_queue.qsize()})")
            await self.event_queue.put(args_event)
            logger.debug(f"TOOL_CALL_ARGS queued for {tool_call_id} (queue size after: {self.event_queue.qsize()})")
            
            # Emit TOOL_CALL_END event
            end_event = ToolCallEndEvent(
                type=EventType.TOOL_CALL_END,
                tool_call_id=tool_call_id
            )
            logger.debug(f"Emitting TOOL_CALL_END for {tool_call_id} (queue size before: {self.event_queue.qsize()})")
            await self.event_queue.put(end_event)
            logger.debug(f"TOOL_CALL_END queued for {tool_call_id} (queue size after: {self.event_queue.qsize()})")
            
            # Return None immediately - all client tools are long-running
            # Client will handle tool execution and provide results via separate request
            logger.info(f"Tool '{self.name}' events emitted, returning None (long-running)")
            return None
                
        except Exception as e:
            logger.error(f"Error executing tool '{self.name}': {e}")
            raise
=======
            The result from the client-side tool execution (via proxy_function)
        """
        return await self._wrapped_tool.run_async(args=args, tool_context=tool_context)
>>>>>>> 4ab87031
    
    def __repr__(self) -> str:
        """String representation of the proxy tool."""
        return f"ClientProxyTool(name='{self.name}', description='{self.description}', long_running=True)"<|MERGE_RESOLUTION|>--- conflicted
+++ resolved
@@ -6,17 +6,10 @@
 import json
 import uuid
 import inspect
-<<<<<<< HEAD
 from typing import Any, Optional, List, Dict
 import logging
 
 from google.adk.tools import BaseTool, LongRunningFunctionTool
-=======
-from typing import Dict, Any, Optional, Callable, List
-import logging
-
-from google.adk.tools import FunctionTool, LongRunningFunctionTool
->>>>>>> 4ab87031
 from google.genai import types
 from ag_ui.core import Tool as AGUITool, EventType
 from ag_ui.core import (
@@ -37,255 +30,8 @@
     logger.setLevel(logging.DEBUG)
 
 
-def create_proxy_function(
-    ag_ui_tool: AGUITool,
-    event_queue: asyncio.Queue,
-    tool_futures: Dict[str, asyncio.Future],
-    timeout_seconds: float = 300.0,
-    is_long_running: bool = True,
-    tool_names: Optional[Dict[str, str]] = None
-) -> Callable:
-    """Create a proxy function that bridges AG-UI tools to ADK function calls.
-    
-    This function dynamically creates a function with the proper signature based on
-    the AG-UI tool's parameters, allowing the ADK FunctionTool to properly inspect
-    and validate the function signature.
-    
-    Args:
-        ag_ui_tool: The AG-UI tool specification
-        event_queue: Queue for emitting events back to the client
-        tool_futures: Dictionary to store tool execution futures
-        timeout_seconds: Timeout for tool execution (only applies to blocking tools)
-        is_long_running: If True, returns immediately with tool_call_id; if False, waits for result
-        tool_names: Optional dict to store tool names for long-running tools
-        
-    Returns:
-        A function that can be used with ADK FunctionTool or LongRunningFunctionTool
-    """
-    # Extract parameter names from AG-UI tool parameters
-    param_names = _extract_parameter_names(ag_ui_tool.parameters)
-    
-    # Create the function dynamically with proper signature
-    return _create_dynamic_function(
-        ag_ui_tool=ag_ui_tool,
-        param_names=param_names,
-        event_queue=event_queue,
-        tool_futures=tool_futures,
-        timeout_seconds=timeout_seconds,
-        is_long_running=is_long_running,
-        tool_names=tool_names
-    )
-
-
-def _extract_parameter_names(parameters: Dict[str, Any]) -> List[str]:
-    """Extract parameter names from AG-UI tool parameters (JSON Schema).
-    
-    Args:
-        parameters: The parameters dict from AG-UI tool
-        
-    Returns:
-        List of parameter names
-    """
-    if not isinstance(parameters, dict):
-        return []
-    
-    properties = parameters.get("properties", {})
-    if not isinstance(properties, dict):
-        return []
-    
-    return list(properties.keys())
-
-
-def _create_dynamic_function(
-    ag_ui_tool: AGUITool,
-    param_names: List[str],
-    event_queue: asyncio.Queue,
-    tool_futures: Dict[str, asyncio.Future],
-    timeout_seconds: float,
-    is_long_running: bool,
-    tool_names: Optional[Dict[str, str]] = None
-) -> Callable:
-    """Create a dynamic function with the specified parameter names.
-    
-    Args:
-        ag_ui_tool: The AG-UI tool specification
-        param_names: List of parameter names to include in function signature
-        event_queue: Queue for emitting events back to the client
-        tool_futures: Dictionary to store tool execution futures
-        timeout_seconds: Timeout for tool execution
-        is_long_running: Whether this is a long-running tool
-        tool_names: Optional dict to store tool names for long-running tools
-        
-    Returns:
-        Dynamically created async function
-    """
-    # Create parameters for the dynamic function signature
-    parameters = []
-    for param_name in param_names:
-        # Create parameters as keyword-only with no default (required)
-        param = inspect.Parameter(
-            param_name,
-            inspect.Parameter.KEYWORD_ONLY,
-            default=inspect.Parameter.empty
-        )
-        parameters.append(param)
-    
-    # Add tool_context parameter so ADK will pass it
-    tool_context_param = inspect.Parameter(
-        'tool_context',
-        inspect.Parameter.KEYWORD_ONLY,
-        default=None
-    )
-    parameters.append(tool_context_param)
-    
-    # Create the signature
-    sig = inspect.Signature(parameters)
-    
-    async def proxy_function_impl(tool_context=None, **kwargs) -> Any:
-        """Proxy function that handles the AG-UI tool execution."""
-        # Debug: Check what's in tool_context
-        logger.debug(f"PROXY DEBUG: tool_context type: {type(tool_context)}")
-        logger.debug(f"PROXY DEBUG: tool_context value: {tool_context}")
-        if tool_context:
-            logger.debug(f"PROXY DEBUG: tool_context attributes: {dir(tool_context)}")
-            if hasattr(tool_context, 'function_call_id'):
-                logger.debug(f"PROXY DEBUG: function_call_id: {tool_context.function_call_id}")
-        
-        # Use the original function call ID from ADK, or generate one as fallback
-        if tool_context and hasattr(tool_context, 'function_call_id') and tool_context.function_call_id:
-            tool_call_id = tool_context.function_call_id
-            logger.debug(f"PROXY DEBUG: Using ADK function call ID: {tool_call_id}")
-        else:
-            tool_call_id = f"adk-{uuid.uuid4()}"
-            logger.debug(f"PROXY DEBUG: Generated new function call ID: {tool_call_id}")
-        
-        logger.info(f"Executing proxy function for '{ag_ui_tool.name}' with id {tool_call_id}")
-        
-        # Emit TOOL_CALL_START event
-        await event_queue.put(
-            ToolCallStartEvent(
-                type=EventType.TOOL_CALL_START,
-                tool_call_id=tool_call_id,
-                tool_call_name=ag_ui_tool.name
-            )
-        )
-        
-        # Emit TOOL_CALL_ARGS event
-        args_json = json.dumps(kwargs)
-        await event_queue.put(
-            ToolCallArgsEvent(
-                type=EventType.TOOL_CALL_ARGS,
-                tool_call_id=tool_call_id,
-                delta=args_json
-            )
-        )
-        
-        # Emit TOOL_CALL_END event
-        await event_queue.put(
-            ToolCallEndEvent(
-                type=EventType.TOOL_CALL_END,
-                tool_call_id=tool_call_id
-            )
-        )
-        
-        # Handle long-running vs blocking behavior
-        if is_long_running:
-            # For long-running tools, don't create futures - they're fire-and-forget
-            # Store tool name for FunctionResponse creation when result arrives later
-            if tool_names is not None:
-                tool_names[tool_call_id] = ag_ui_tool.name
-            
-            logger.info(f"Long-running tool '{ag_ui_tool.name}' returning None (fire-and-forget)")
-            return None
-        else:
-            # For blocking tools, create a future and wait for the result
-            future = asyncio.Future()
-            tool_futures[tool_call_id] = future
-            
-            try:
-                result = await asyncio.wait_for(future, timeout=timeout_seconds)
-                logger.info(f"Blocking tool '{ag_ui_tool.name}' completed successfully")
-                return result
-            except asyncio.TimeoutError:
-                logger.error(f"Blocking tool '{ag_ui_tool.name}' timed out after {timeout_seconds}s")
-                # Clean up the future
-                tool_futures.pop(tool_call_id, None)
-                raise TimeoutError(
-                    f"Tool '{ag_ui_tool.name}' execution timed out after "
-                    f"{timeout_seconds} seconds"
-                )
-            except Exception as e:
-                logger.error(f"Blocking tool '{ag_ui_tool.name}' failed: {e}")
-                # Clean up the future
-                tool_futures.pop(tool_call_id, None)
-                raise
-    
-    # Create a wrapper function with the proper signature
-    async def proxy_function(*args, **kwargs):
-        """Wrapper function with proper signature for ADK inspection."""
-        # Convert args and kwargs back to a kwargs dict for the implementation
-        bound_args = sig.bind(*args, **kwargs)
-        bound_args.apply_defaults()
-        
-        # Extract tool_context from bound arguments and pass it separately
-        tool_context = bound_args.arguments.pop('tool_context', None)
-        
-        return await proxy_function_impl(tool_context=tool_context, **bound_args.arguments)
-    
-    # Set the signature on the wrapper function
-    proxy_function.__signature__ = sig
-    
-    return proxy_function
-
-
-def create_client_proxy_tool(
-    ag_ui_tool: AGUITool,
-    event_queue: asyncio.Queue,
-    tool_futures: Dict[str, asyncio.Future],
-    is_long_running: bool = False,
-    timeout_seconds: float = 300.0,
-    tool_names: Optional[Dict[str, str]] = None
-) -> FunctionTool:
-    """Create a client proxy tool using proper ADK tool classes.
-    
-    Args:
-        ag_ui_tool: The AG-UI tool specification
-        event_queue: Queue for emitting events back to the client
-        tool_futures: Dictionary to store tool execution futures
-        is_long_running: Whether this tool should be long-running
-        timeout_seconds: Timeout for tool execution
-        tool_names: Optional dict to store tool names for long-running tools
-        
-    Returns:
-        Either a FunctionTool or LongRunningFunctionTool (which extends FunctionTool)
-    """
-    proxy_function = create_proxy_function(
-        ag_ui_tool=ag_ui_tool,
-        event_queue=event_queue,
-        tool_futures=tool_futures,
-        timeout_seconds=timeout_seconds,
-        is_long_running=is_long_running,
-        tool_names=tool_names
-    )
-    
-    # Set the function metadata for ADK to extract
-    proxy_function.__name__ = ag_ui_tool.name
-    proxy_function.__doc__ = ag_ui_tool.description
-    
-    if is_long_running:
-        logger.info(f"Creating LongRunningFunctionTool for '{ag_ui_tool.name}'")
-        return LongRunningFunctionTool(proxy_function)
-    else:
-        logger.info(f"Creating FunctionTool for '{ag_ui_tool.name}'")
-        return FunctionTool(proxy_function)
-
-
-
-
-from google.adk.tools import BaseTool
-
 class ClientProxyTool(BaseTool):
-    """Proxy tool that bridges AG-UI tools to ADK tools.
+    """A proxy tool that bridges AG-UI protocol tools to ADK.
     
     This tool appears as a normal ADK tool to the agent, but when executed,
     it emits AG-UI protocol events and waits for the client to execute
@@ -297,22 +43,13 @@
     def __init__(
         self,
         ag_ui_tool: AGUITool,
-<<<<<<< HEAD
         event_queue: asyncio.Queue
-=======
-        event_queue: asyncio.Queue,
-        tool_futures: Dict[str, asyncio.Future],
-        timeout_seconds: int = 300,  # 5 minute default timeout
-        is_long_running=True,
-        tool_names: Optional[Dict[str, str]] = None
->>>>>>> 4ab87031
     ):
         """Initialize the client proxy tool.
         
         Args:
             ag_ui_tool: The AG-UI tool definition
             event_queue: Queue to emit AG-UI events
-<<<<<<< HEAD
         """
         # Initialize BaseTool with name and description
         # All client-side tools are long-running for architectural simplicity
@@ -320,23 +57,10 @@
             name=ag_ui_tool.name,
             description=ag_ui_tool.description,
             is_long_running=True
-=======
-            tool_futures: Dictionary to store tool execution futures
-            timeout_seconds: Timeout for tool execution
-            is_long_running: If True, no timeout is applied
-            tool_names: Optional dict to store tool names for long-running tools
-        """
-        # Initialize BaseTool parent class
-        super().__init__(
-            name=ag_ui_tool.name,
-            description=ag_ui_tool.description,
-            is_long_running=is_long_running
->>>>>>> 4ab87031
         )
         
         self.ag_ui_tool = ag_ui_tool
         self.event_queue = event_queue
-<<<<<<< HEAD
         
         # Create dynamic function with proper parameter signatures for ADK inspection
         # This allows ADK to extract parameters from user requests correctly
@@ -373,50 +97,6 @@
         
         # Create the internal LongRunningFunctionTool for proper behavior
         self._long_running_tool = LongRunningFunctionTool(proxy_tool_func)
-=======
-        self.tool_futures = tool_futures
-        self.timeout_seconds = timeout_seconds
-        
-        # Create the proxy function and set its metadata
-        proxy_function = create_proxy_function(
-            ag_ui_tool=ag_ui_tool,
-            event_queue=event_queue,
-            tool_futures=tool_futures,
-            timeout_seconds=timeout_seconds,
-            is_long_running=is_long_running,
-            tool_names=tool_names
-        )
-        
-        # Set the function metadata for ADK to extract
-        proxy_function.__name__ = ag_ui_tool.name
-        proxy_function.__doc__ = ag_ui_tool.description
-        
-        # Create the wrapped ADK tool instance
-        if is_long_running:
-            self._wrapped_tool = LongRunningFunctionTool(proxy_function)
-        else:
-            self._wrapped_tool = FunctionTool(proxy_function)
-    
-    @property
-    def name(self) -> str:
-        """Get the tool name from the wrapped tool (uses FunctionTool's extraction logic)."""
-        return self._wrapped_tool.name
-    
-    @name.setter
-    def name(self, value: str):
-        """Setter for name - does nothing since name comes from wrapped tool."""
-        pass
-    
-    @property
-    def description(self) -> str:
-        """Get the tool description from the wrapped tool (uses FunctionTool's extraction logic)."""
-        return self._wrapped_tool.description
-    
-    @description.setter
-    def description(self, value: str):
-        """Setter for description - does nothing since description comes from wrapped tool."""
-        pass
->>>>>>> 4ab87031
     
     def _get_declaration(self) -> Optional[types.FunctionDeclaration]:
         """Create FunctionDeclaration from AG-UI tool parameters.
@@ -462,121 +142,67 @@
             tool_context: The ADK tool context
             
         Returns:
-            None (all client-side tools are long-running)
-            
-        Raises:
-            Exception: If event emission fails
-        """
-        # Store the context temporarily so the wrapped function can access it
+            None for long-running tools (client handles execution)
+        """
+        # Store args and context for proxy function access
         self._current_args = args
         self._current_tool_context = tool_context
         
-        try:
-            # Delegate to the internal LongRunningFunctionTool for proper behavior
-            result = await self._long_running_tool.run_async(args=args, tool_context=tool_context)
-            return result
-        finally:
-            # Clean up the temporary context
-            self._current_args = None
-            self._current_tool_context = None
-    
-    async def _execute_proxy_tool(
-        self, 
-        args: dict[str, Any], 
-        tool_context: Any
-    ) -> Any:
-<<<<<<< HEAD
-        """Execute the tool by emitting events for client-side handling.
-        
-        This method:
-        1. Generates a unique tool_call_id
-        2. Emits TOOL_CALL_START event
-        3. Emits TOOL_CALL_ARGS event with the arguments
-        4. Emits TOOL_CALL_END event
-        5. Returns None immediately (long-running behavior)
-=======
-        """Delegate to wrapped ADK tool, which will call our proxy_function with all the middleware logic.
->>>>>>> 4ab87031
+        # Delegate to the wrapped long-running tool
+        return await self._long_running_tool.run_async(args=args, tool_context=tool_context)
+    
+    async def _execute_proxy_tool(self, args: Dict[str, Any], tool_context: Any) -> Any:
+        """Execute the proxy tool logic - emit events and return None.
         
         Args:
-            args: The arguments for the tool call
-            tool_context: The ADK tool context
+            args: Tool arguments from ADK
+            tool_context: ADK tool context
             
         Returns:
-<<<<<<< HEAD
-            None (all client-side tools are long-running)
-            
-        Raises:
-            Exception: If event emission fails
-        """
-        # Try to get the function call ID from ADK tool context
-        tool_call_id = None
-        if tool_context and hasattr(tool_context, 'function_call_id'):
-            potential_id = tool_context.function_call_id
-            if isinstance(potential_id, str) and potential_id:
-                tool_call_id = potential_id
-        elif tool_context and hasattr(tool_context, 'id'):
-            potential_id = tool_context.id
-            if isinstance(potential_id, str) and potential_id:
-                tool_call_id = potential_id
-        
-        # Fallback to UUID if we can't get the ADK ID
-        if not tool_call_id:
-            tool_call_id = str(uuid.uuid4())
-            logger.debug(f"No function call ID from ADK context, using generated UUID: {tool_call_id}")
-        else:
-            logger.info(f"Using ADK function call ID: {tool_call_id}")
-        
-        logger.info(f"Executing client proxy tool '{self.name}' with id {tool_call_id}")
-        logger.debug(f"Tool arguments received: {args}")
+            None for long-running tools
+        """
+        logger.debug(f"🛠️  PROXY TOOL EXECUTION: {self.ag_ui_tool.name}")
+        logger.debug(f"🛠️  Arguments received: {args}")
+        
+        # Generate a unique tool call ID
+        tool_call_id = f"call_{uuid.uuid4().hex[:8]}"
         
         try:
             # Emit TOOL_CALL_START event
             start_event = ToolCallStartEvent(
                 type=EventType.TOOL_CALL_START,
                 tool_call_id=tool_call_id,
-                tool_call_name=self.name,
-                parent_message_id=None  # Could be enhanced to track message
+                tool_call_name=self.ag_ui_tool.name
             )
-            logger.debug(f"Emitting TOOL_CALL_START for {tool_call_id} (queue size before: {self.event_queue.qsize()}, queue ID: {id(self.event_queue)})")
             await self.event_queue.put(start_event)
-            logger.debug(f"TOOL_CALL_START queued for {tool_call_id} (queue size after: {self.event_queue.qsize()})")
+            logger.debug(f"🛠️  Emitted TOOL_CALL_START for {tool_call_id}")
             
             # Emit TOOL_CALL_ARGS event
-            # Convert args to JSON string for AG-UI protocol
             args_json = json.dumps(args)
             args_event = ToolCallArgsEvent(
                 type=EventType.TOOL_CALL_ARGS,
                 tool_call_id=tool_call_id,
                 delta=args_json
             )
-            logger.debug(f"Emitting TOOL_CALL_ARGS for {tool_call_id} (queue size before: {self.event_queue.qsize()})")
             await self.event_queue.put(args_event)
-            logger.debug(f"TOOL_CALL_ARGS queued for {tool_call_id} (queue size after: {self.event_queue.qsize()})")
+            logger.debug(f"🛠️  Emitted TOOL_CALL_ARGS for {tool_call_id}")
             
             # Emit TOOL_CALL_END event
             end_event = ToolCallEndEvent(
                 type=EventType.TOOL_CALL_END,
                 tool_call_id=tool_call_id
             )
-            logger.debug(f"Emitting TOOL_CALL_END for {tool_call_id} (queue size before: {self.event_queue.qsize()})")
             await self.event_queue.put(end_event)
-            logger.debug(f"TOOL_CALL_END queued for {tool_call_id} (queue size after: {self.event_queue.qsize()})")
-            
-            # Return None immediately - all client tools are long-running
-            # Client will handle tool execution and provide results via separate request
-            logger.info(f"Tool '{self.name}' events emitted, returning None (long-running)")
+            logger.debug(f"🛠️  Emitted TOOL_CALL_END for {tool_call_id}")
+            
+            # Return None for long-running tools - client handles the actual execution
+            logger.debug(f"🛠️  Returning None for long-running tool {tool_call_id}")
             return None
-                
+            
         except Exception as e:
-            logger.error(f"Error executing tool '{self.name}': {e}")
+            logger.error(f"🛠️  Error in proxy tool execution for {tool_call_id}: {e}")
             raise
-=======
-            The result from the client-side tool execution (via proxy_function)
-        """
-        return await self._wrapped_tool.run_async(args=args, tool_context=tool_context)
->>>>>>> 4ab87031
     
     def __repr__(self) -> str:
         """String representation of the proxy tool."""
-        return f"ClientProxyTool(name='{self.name}', description='{self.description}', long_running=True)"+        return f"ClientProxyTool(name='{self.name}', ag_ui_tool='{self.ag_ui_tool.name}')"