--- conflicted
+++ resolved
@@ -34,11 +34,6 @@
         instruction="You are a helpful assistant. Help users by answering their questions and assisting with their needs.",
         tools=[adk_tools.preload_memory_tool.PreloadMemoryTool()]
     )
-<<<<<<< HEAD
-    # Create ADK middleware agent instances with direct agent references
-    chat_agent = ADKAgent(
-        adk_agent=sample_agent,
-=======
     # Register the agent
     registry.set_default_agent(sample_agent)
     registry.register_agent('adk-tool-based-generative-ui', haiku_generator_agent)
@@ -46,8 +41,9 @@
     registry.register_agent('adk-shared-state-agent', shared_state_agent)
     registry.register_agent('adk-predictive-state-agent', predictive_state_updates_agent)
     # Create ADK middleware agent
-    adk_agent = ADKAgent(
->>>>>>> c1e5b53a
+    # Create ADK middleware agent instances with direct agent references
+    chat_agent = ADKAgent(
+        adk_agent=sample_agent,
         app_name="demo_app",
         user_id="demo_user",
         session_timeout_seconds=3600,
