# tests/test_adk_agent.py

"""Tests for ADKAgent middleware."""

import pytest
import asyncio
from types import SimpleNamespace
from unittest.mock import Mock, MagicMock, AsyncMock, patch


from ag_ui_adk import ADKAgent, SessionManager, EventTranslator
from ag_ui.core import (
    RunAgentInput, EventType, UserMessage, Context,
    RunStartedEvent, RunFinishedEvent, TextMessageChunkEvent, SystemMessage
)
from google.adk.agents import Agent


class TestADKAgent:
    """Test cases for ADKAgent."""

    @pytest.fixture
    def mock_agent(self):
        """Create a mock ADK agent."""
        agent = Mock(spec=Agent)
        agent.name = "test_agent"
        return agent


    @pytest.fixture(autouse=True)
    def reset_session_manager(self):
        """Reset session manager before each test."""
        try:
            SessionManager.reset_instance()
        except RuntimeError:
            # Event loop may be closed - ignore
            pass
        yield
        # Cleanup after test
        try:
            SessionManager.reset_instance()
        except RuntimeError:
            # Event loop may be closed - ignore
            pass

    @pytest.fixture
    def adk_agent(self, mock_agent):
        """Create an ADKAgent instance."""
        return ADKAgent(
            adk_agent=mock_agent,
            app_name="test_app",
            user_id="test_user",
            use_in_memory_services=True
        )

    @pytest.fixture
    def sample_input(self):
        """Create a sample RunAgentInput."""
        return RunAgentInput(
            thread_id="test_thread",
            run_id="test_run",
            messages=[
                UserMessage(
                    id="msg1",
                    role="user",
                    content="Hello, test!"
                )
            ],
            context=[
                Context(description="test", value="true")
            ],
            state={},
            tools=[],
            forwarded_props={}
        )

    @pytest.mark.asyncio
    async def test_agent_initialization(self, adk_agent):
        """Test ADKAgent initialization."""
        assert adk_agent._static_user_id == "test_user"
        assert adk_agent._static_app_name == "test_app"
        assert adk_agent._session_manager is not None

    @pytest.mark.asyncio
    async def test_user_extraction(self, adk_agent, sample_input):
        """Test user ID extraction."""
        # Test static user ID
        assert adk_agent._get_user_id(sample_input) == "test_user"

        # Test custom extractor
        def custom_extractor(input):
            return "custom_user"

        # Create a test agent for the custom instance
        test_agent_custom = Mock(spec=Agent)
        test_agent_custom.name = "custom_test_agent"

        adk_agent_custom = ADKAgent(adk_agent=test_agent_custom, app_name="test_app", user_id_extractor=custom_extractor)
        assert adk_agent_custom._get_user_id(sample_input) == "custom_user"

    @pytest.mark.asyncio
    async def test_adk_agent_has_direct_reference(self, adk_agent, sample_input):
        """Test that ADK agent has direct reference to underlying agent."""
        # Test that the agent is directly accessible
        assert adk_agent._adk_agent is not None
        assert adk_agent._adk_agent.name == "test_agent"

    @pytest.mark.asyncio
    async def test_run_basic_flow(self, adk_agent, sample_input, mock_agent):
        """Test basic run flow with mocked runner."""
        with patch.object(adk_agent, '_create_runner') as mock_create_runner:
            # Create a mock runner
            mock_runner = AsyncMock()
            mock_event = Mock()
            mock_event.id = "event1"
            mock_event.author = "test_agent"
            mock_event.content = Mock()
            mock_event.content.parts = [Mock(text="Hello from agent!")]
            mock_event.partial = False
            mock_event.actions = None
            mock_event.get_function_calls = Mock(return_value=[])
            mock_event.get_function_responses = Mock(return_value=[])

            # Configure mock runner to yield our mock event
            async def mock_run_async(*args, **kwargs):
                yield mock_event

            mock_runner.run_async = mock_run_async
            mock_create_runner.return_value = mock_runner

            # Collect events
            events = []
            async for event in adk_agent.run(sample_input):
                events.append(event)

            # Verify events
            assert len(events) >= 2  # At least RUN_STARTED and RUN_FINISHED
            assert events[0].type == EventType.RUN_STARTED
            assert events[-1].type == EventType.RUN_FINISHED

    @pytest.mark.asyncio
<<<<<<< HEAD
    async def test_turn_complete_falls_back_to_streaming_translator(
        self,
        adk_agent,
        sample_input,
    ):
        """Ensure turn_complete=False triggers streaming translation path."""

        streaming_calls = []
        lro_calls = []

        async def fake_translate(self, adk_event, thread_id, run_id):
            streaming_calls.append((adk_event, thread_id, run_id))
            yield TextMessageChunkEvent(
                message_id=adk_event.id,
                role="assistant",
                delta="streamed chunk",
            )

        async def fake_translate_lro(self, adk_event):
            lro_calls.append(adk_event)
            if False:  # pragma: no cover - required to keep async generator signature
                yield None

        mock_event = Mock()
        mock_event.id = "event_stream"
        mock_event.author = "assistant"
        mock_event.partial = False
        mock_event.turn_complete = False
        mock_event.finish_reason = "STOP"
        mock_event.usage_metadata = {"tokens": 5}
        mock_event.is_final_response = Mock(return_value=True)
        mock_event.content = Mock()
        mock_event.content.parts = [Mock(text="Final response chunk")]
        mock_event.actions = None
        mock_event.get_function_calls = Mock(return_value=[])
        mock_event.get_function_responses = Mock(return_value=[])
        mock_event.custom_data = None

        class DummyRunner:
            async def run_async(self, *args, **kwargs):
                yield mock_event

        with patch.object(adk_agent, '_create_runner', return_value=DummyRunner()), \
             patch.object(EventTranslator, 'translate', new=fake_translate), \
             patch.object(EventTranslator, 'translate_lro_function_calls', new=fake_translate_lro):

            events = []
            async for event in adk_agent.run(sample_input):
                events.append(event)

        # Verify run lifecycle events emitted
        assert events[0].type == EventType.RUN_STARTED
        assert events[-1].type == EventType.RUN_FINISHED

        # Ensure streaming translator branch handled the event
        chunk_events = [event for event in events if isinstance(event, TextMessageChunkEvent)]
        assert chunk_events, "Expected translated chunk event"
        assert chunk_events[0].delta == "streamed chunk"

        # Confirm branch selection
        assert len(streaming_calls) == 1
        assert lro_calls == []
=======
    async def test_partial_final_chunk_uses_streaming_translation(self, adk_agent, sample_input):
        """Ensure partial chunks marked as final still use streaming translation."""

        translate_calls = 0
        lro_calls = 0

        async def fake_translate(self, adk_event, thread_id, run_id):
            nonlocal translate_calls
            translate_calls += 1
            yield TextMessageChunkEvent(
                type=EventType.TEXT_MESSAGE_CHUNK,
                message_id=adk_event.id,
                delta="chunk"
            )

        async def fake_translate_lro(self, adk_event):
            nonlocal lro_calls
            lro_calls += 1
            if False:
                yield  # pragma: no cover - keeps this an async generator

        adk_event = SimpleNamespace(
            id="event-final-chunk",
            author="assistant",
            content=SimpleNamespace(parts=[SimpleNamespace(text="hello")]),
            partial=True,
            turn_complete=True,
            usage_metadata={"tokens": 1},
            finish_reason="STOP",
            actions=None,
            custom_data=None,
            get_function_calls=lambda: [],
            get_function_responses=lambda: [],
            is_final_response=lambda: True
        )

        class FakeRunner:
            async def run_async(self, *args, **kwargs):
                yield adk_event

        with patch("ag_ui_adk.adk_agent.EventTranslator.translate", new=fake_translate), \
             patch("ag_ui_adk.adk_agent.EventTranslator.translate_lro_function_calls", new=fake_translate_lro), \
             patch.object(adk_agent, "_create_runner", return_value=FakeRunner()):
            events = [event async for event in adk_agent.run(sample_input)]

        assert any(isinstance(event, TextMessageChunkEvent) for event in events)
        assert translate_calls == 1
        assert lro_calls == 0
>>>>>>> d7e2fb93

    @pytest.mark.asyncio
    async def test_session_management(self, adk_agent):
        """Test session lifecycle management."""
        session_mgr = adk_agent._session_manager

        # Create a session through get_or_create_session
        await session_mgr.get_or_create_session(
            session_id="session1",
            app_name="agent1",
            user_id="user1"
        )

        assert session_mgr.get_session_count() == 1

        # Add another session
        await session_mgr.get_or_create_session(
            session_id="session2",
            app_name="agent1",
            user_id="user1"
        )
        assert session_mgr.get_session_count() == 2

    @pytest.mark.asyncio
    async def test_error_handling(self, adk_agent, sample_input):
        """Test error handling in run method."""
        # Force an error by making the underlying agent fail
        adk_agent._adk_agent = None  # This will cause an error

        events = []
        async for event in adk_agent.run(sample_input):
            events.append(event)

        # Should get RUN_STARTED, RUN_ERROR, and RUN_FINISHED
        assert len(events) == 3
        assert events[0].type == EventType.RUN_STARTED
        assert events[1].type == EventType.RUN_ERROR
        assert events[2].type == EventType.RUN_FINISHED
        # Check that it's an error with meaningful content
        assert len(events[1].message) > 0
        assert events[1].code == 'BACKGROUND_EXECUTION_ERROR'

    @pytest.mark.asyncio
    async def test_cleanup(self, adk_agent):
        """Test cleanup method."""
        # Add a mock execution
        mock_execution = Mock()
        mock_execution.cancel = AsyncMock()

        async with adk_agent._execution_lock:
            adk_agent._active_executions["test_thread"] = mock_execution

        await adk_agent.close()

        # Verify execution was cancelled and cleaned up
        mock_execution.cancel.assert_called_once()
        assert len(adk_agent._active_executions) == 0

    @pytest.mark.asyncio
    async def test_system_message_appended_to_instructions(self):
        """Test that SystemMessage as first message gets appended to agent instructions."""
        # Create an agent with initial instructions
        mock_agent = Agent(
            name="test_agent",
            instruction="You are a helpful assistant."
        )

        adk_agent = ADKAgent(adk_agent=mock_agent, app_name="test_app", user_id="test_user")

        # Create input with SystemMessage as first message
        system_input = RunAgentInput(
            thread_id="test_thread",
            run_id="test_run",
            messages=[
                SystemMessage(id="sys_1", role="system", content="Be very concise in responses."),
                UserMessage(id="msg_1", role="user", content="Hello")
            ],
            context=[],
            state={},
            tools=[],
            forwarded_props={}
        )

        # Mock the background execution to capture the modified agent
        captured_agent = None
        original_run_background = adk_agent._run_adk_in_background

        async def mock_run_background(input, adk_agent, user_id, app_name, event_queue):
            nonlocal captured_agent
            captured_agent = adk_agent
            # Just put a completion event in the queue and return
            await event_queue.put(None)

        with patch.object(adk_agent, '_run_adk_in_background', side_effect=mock_run_background):
            # Start execution to trigger agent modification
            execution = await adk_agent._start_background_execution(system_input)

            # Wait briefly for the background task to start
            await asyncio.sleep(0.01)

        # Verify the agent's instruction was modified
        assert captured_agent is not None
        expected_instruction = "You are a helpful assistant.\n\nBe very concise in responses."
        assert captured_agent.instruction == expected_instruction

    @pytest.mark.asyncio
    async def test_system_message_appended_to_instruction_provider(self):
        """Test that SystemMessage as first message gets appended to agent instructions
        when they are set via instruction provider."""
        # Create an agent with initial instructions
        received_context = None

        async def instruction_provider(context) -> str:
            nonlocal received_context
            received_context = context
            return "You are a helpful assistant."

        mock_agent = Agent(
            name="test_agent",
            instruction=instruction_provider
        )

        adk_agent = ADKAgent(adk_agent=mock_agent, app_name="test_app", user_id="test_user")

        # Create input with SystemMessage as first message
        system_input = RunAgentInput(
            thread_id="test_thread",
            run_id="test_run",
            messages=[
                SystemMessage(id="sys_1", role="system", content="Be very concise in responses."),
                UserMessage(id="msg_1", role="user", content="Hello")
            ],
            context=[],
            state={},
            tools=[],
            forwarded_props={}
        )

        # Mock the background execution to capture the modified agent
        captured_agent = None
        original_run_background = adk_agent._run_adk_in_background

        async def mock_run_background(input, adk_agent, user_id, app_name, event_queue):
            nonlocal captured_agent
            captured_agent = adk_agent
            # Just put a completion event in the queue and return
            await event_queue.put(None)

        with patch.object(adk_agent, '_run_adk_in_background', side_effect=mock_run_background):
            # Start execution to trigger agent modification
            execution = await adk_agent._start_background_execution(system_input)

            # Wait briefly for the background task to start
            await asyncio.sleep(0.01)

        # Verify the agent's instruction was wrapped correctly
        assert captured_agent is not None
        assert callable(captured_agent.instruction) is True

        # Test that the context object received in instruction provider is the same
        test_context = {"test": "value"}
        expected_instruction = "You are a helpful assistant.\n\nBe very concise in responses."
        agent_instruction = await captured_agent.instruction(test_context)
        assert agent_instruction == expected_instruction
        assert received_context is test_context

    @pytest.mark.asyncio
    async def test_system_message_appended_to_instruction_provider_with_none(self):
        """Test that SystemMessage as first message gets appended to agent instructions
        when they are set via instruction provider."""
        # Create an agent with initial instructions, but return None
        async def instruction_provider(context) -> str:
            return None

        mock_agent = Agent(
            name="test_agent",
            instruction=instruction_provider
        )

        adk_agent = ADKAgent(adk_agent=mock_agent, app_name="test_app", user_id="test_user")

        # Create input with SystemMessage as first message
        system_input = RunAgentInput(
            thread_id="test_thread",
            run_id="test_run",
            messages=[
                SystemMessage(id="sys_1", role="system", content="Be very concise in responses."),
                UserMessage(id="msg_1", role="user", content="Hello")
            ],
            context=[],
            state={},
            tools=[],
            forwarded_props={}
        )

        # Mock the background execution to capture the modified agent
        captured_agent = None
        original_run_background = adk_agent._run_adk_in_background

        async def mock_run_background(input, adk_agent, user_id, app_name, event_queue):
            nonlocal captured_agent
            captured_agent = adk_agent
            # Just put a completion event in the queue and return
            await event_queue.put(None)

        with patch.object(adk_agent, '_run_adk_in_background', side_effect=mock_run_background):
            # Start execution to trigger agent modification
            execution = await adk_agent._start_background_execution(system_input)

            # Wait briefly for the background task to start
            await asyncio.sleep(0.01)

        # Verify the agent's instruction was wrapped correctly
        assert captured_agent is not None
        assert callable(captured_agent.instruction) is True

        # No empty new lines should be added before the instructions
        expected_instruction = "Be very concise in responses."
        agent_instruction = await captured_agent.instruction({})
        assert agent_instruction == expected_instruction

    @pytest.mark.asyncio
    async def test_system_message_appended_to_sync_instruction_provider(self):
        """Test that SystemMessage as first message gets appended to agent instructions
        when they are set via sync instruction provider."""
        # Create an agent with initial instructions
        received_context = None

        def instruction_provider(context) -> str:
            nonlocal received_context
            received_context = context
            return "You are a helpful assistant."

        mock_agent = Agent(
            name="test_agent",
            instruction=instruction_provider
        )

        adk_agent = ADKAgent(adk_agent=mock_agent, app_name="test_app", user_id="test_user")

        # Create input with SystemMessage as first message
        system_input = RunAgentInput(
            thread_id="test_thread",
            run_id="test_run",
            messages=[
                SystemMessage(id="sys_1", role="system", content="Be very concise in responses."),
                UserMessage(id="msg_1", role="user", content="Hello")
            ],
            context=[],
            state={},
            tools=[],
            forwarded_props={}
        )

        # Mock the background execution to capture the modified agent
        captured_agent = None
        original_run_background = adk_agent._run_adk_in_background

        async def mock_run_background(input, adk_agent, user_id, app_name, event_queue):
            nonlocal captured_agent
            captured_agent = adk_agent
            # Just put a completion event in the queue and return
            await event_queue.put(None)

        with patch.object(adk_agent, '_run_adk_in_background', side_effect=mock_run_background):
            # Start execution to trigger agent modification
            execution = await adk_agent._start_background_execution(system_input)

            # Wait briefly for the background task to start
            await asyncio.sleep(0.01)

        # Verify agent was captured
        assert captured_agent is not None
        assert callable(captured_agent.instruction)

        # Test that the context object received in instruction provider is the same
        test_context = {"test": "value"}
        expected_instruction = "You are a helpful assistant.\n\nBe very concise in responses."
        agent_instruction = captured_agent.instruction(test_context)  # Note: no await for sync function
        assert agent_instruction == expected_instruction
        assert received_context is test_context

    @pytest.mark.asyncio
    async def test_system_message_not_first_ignored(self):
        """Test that SystemMessage not as first message is ignored."""
        mock_agent = Agent(
            name="test_agent",
            instruction="You are a helpful assistant."
        )

        adk_agent = ADKAgent(adk_agent=mock_agent, app_name="test_app", user_id="test_user")

        # Create input with SystemMessage as second message
        system_input = RunAgentInput(
            thread_id="test_thread",
            run_id="test_run",
            messages=[
                UserMessage(id="msg_1", role="user", content="Hello"),
                SystemMessage(id="sys_1", role="system", content="Be very concise in responses.")
            ],
            context=[],
            state={},
            tools=[],
            forwarded_props={}
        )

        # Mock the background execution to capture the agent
        captured_agent = None

        async def mock_run_background(input, adk_agent, user_id, app_name, event_queue):
            nonlocal captured_agent
            captured_agent = adk_agent
            await event_queue.put(None)

        with patch.object(adk_agent, '_run_adk_in_background', side_effect=mock_run_background):
            execution = await adk_agent._start_background_execution(system_input)
            await asyncio.sleep(0.01)

        # Verify the agent's instruction was NOT modified
        assert captured_agent.instruction == "You are a helpful assistant."

    @pytest.mark.asyncio
    async def test_system_message_with_no_existing_instruction(self):
        """Test SystemMessage handling when agent has no existing instruction."""
        mock_agent = Agent(name="test_agent")  # No instruction

        adk_agent = ADKAgent(adk_agent=mock_agent, app_name="test_app", user_id="test_user")

        system_input = RunAgentInput(
            thread_id="test_thread",
            run_id="test_run",
            messages=[
                SystemMessage(id="sys_1", role="system", content="You are a math tutor.")
            ],
            context=[],
            state={},
            tools=[],
            forwarded_props={}
        )

        captured_agent = None

        async def mock_run_background(input, adk_agent, user_id, app_name, event_queue):
            nonlocal captured_agent
            captured_agent = adk_agent
            await event_queue.put(None)

        with patch.object(adk_agent, '_run_adk_in_background', side_effect=mock_run_background):
            execution = await adk_agent._start_background_execution(system_input)
            await asyncio.sleep(0.01)

        # Verify the SystemMessage became the instruction
        assert captured_agent.instruction == "You are a math tutor."

<|MERGE_RESOLUTION|>--- conflicted
+++ resolved
@@ -139,7 +139,6 @@
             assert events[-1].type == EventType.RUN_FINISHED
 
     @pytest.mark.asyncio
-<<<<<<< HEAD
     async def test_turn_complete_falls_back_to_streaming_translator(
         self,
         adk_agent,
@@ -202,7 +201,7 @@
         # Confirm branch selection
         assert len(streaming_calls) == 1
         assert lro_calls == []
-=======
+        
     async def test_partial_final_chunk_uses_streaming_translation(self, adk_agent, sample_input):
         """Ensure partial chunks marked as final still use streaming translation."""
 
@@ -251,7 +250,6 @@
         assert any(isinstance(event, TextMessageChunkEvent) for event in events)
         assert translate_calls == 1
         assert lro_calls == 0
->>>>>>> d7e2fb93
 
     @pytest.mark.asyncio
     async def test_session_management(self, adk_agent):
