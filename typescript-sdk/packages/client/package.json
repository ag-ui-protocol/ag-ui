{
  "name": "@ag-ui/client",
  "author": "Markus Ecker <markus.ecker@gmail.com>",
<<<<<<< HEAD
  "version": "0.0.36-alpha.1",
=======
  "version": "0.0.36",
>>>>>>> 84425772
  "private": false,
  "publishConfig": {
    "access": "public"
  },
  "main": "./dist/index.js",
  "module": "./dist/index.mjs",
  "types": "./dist/index.d.ts",
  "sideEffects": false,
  "files": [
    "dist/**",
    "README.md"
  ],
  "scripts": {
    "build": "tsup",
    "dev": "tsup --watch",
    "clean": "rm -rf dist .turbo node_modules",
    "typecheck": "tsc --noEmit",
    "test": "jest",
    "link:global": "pnpm link --global",
    "unlink:global": "pnpm unlink --global"
  },
  "dependencies": {
    "@ag-ui/core": "workspace:*",
    "@ag-ui/proto": "workspace:*",
    "@ag-ui/encoder": "workspace:*",
    "@types/uuid": "^10.0.0",
    "fast-json-patch": "^3.1.1",
    "rxjs": "7.8.1",
    "untruncate-json": "^0.0.1",
    "uuid": "^11.1.0",
    "zod": "^3.22.4"
  },
  "devDependencies": {
    "@types/jest": "^29.5.14",
    "@types/node": "^20.11.19",
    "jest": "^29.7.0",
    "ts-jest": "^29.1.2",
    "tsup": "^8.0.2",
    "typescript": "^5.3.3"
  }
}<|MERGE_RESOLUTION|>--- conflicted
+++ resolved
@@ -1,11 +1,7 @@
 {
   "name": "@ag-ui/client",
   "author": "Markus Ecker <markus.ecker@gmail.com>",
-<<<<<<< HEAD
-  "version": "0.0.36-alpha.1",
-=======
   "version": "0.0.36",
->>>>>>> 84425772
   "private": false,
   "publishConfig": {
     "access": "public"
