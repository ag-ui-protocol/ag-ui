{
  "name": "@ag-ui/langgraph",
  "version": "0.0.19-alpha.1",
  "main": "./dist/index.js",
  "module": "./dist/index.mjs",
  "types": "./dist/index.d.ts",
  "sideEffects": false,
  "private": false,
  "publishConfig": {
    "access": "public"
  },
  "files": [
    "dist/**",
    "README.md"
  ],
  "scripts": {
    "build": "tsup",
    "dev": "tsup --watch",
    "clean": "rm -rf dist .turbo node_modules",
    "typecheck": "tsc --noEmit",
    "test": "jest",
    "link:global": "pnpm link --global",
    "unlink:global": "pnpm unlink --global"
  },
  "dependencies": {
    "@langchain/core": "^0.3.79",
    "@langchain/langgraph-sdk": "^0.1.10",
    "partial-json": "^0.1.7",
    "rxjs": "7.8.1"
  },
  "peerDependencies": {
<<<<<<< HEAD
    "@ag-ui/client": ">=0.0.38",
    "@ag-ui/core": ">=0.0.38"
=======
    "@ag-ui/core": "0.0.40-alpha.7",
    "@ag-ui/client": "0.0.40-alpha.7"
>>>>>>> 7a4bc8a1
  },
  "devDependencies": {
    "@ag-ui/client": "workspace:*",
    "@ag-ui/core": "workspace:*",
    "@types/jest": "^29.5.14",
    "@types/node": "^20.19.24",
    "jest": "^29.7.0",
    "ts-jest": "^29.4.5",
    "tsup": "^8.5.0",
    "typescript": "^5.9.3"
  }
}<|MERGE_RESOLUTION|>--- conflicted
+++ resolved
@@ -29,13 +29,8 @@
     "rxjs": "7.8.1"
   },
   "peerDependencies": {
-<<<<<<< HEAD
-    "@ag-ui/client": ">=0.0.38",
-    "@ag-ui/core": ">=0.0.38"
-=======
     "@ag-ui/core": "0.0.40-alpha.7",
     "@ag-ui/client": "0.0.40-alpha.7"
->>>>>>> 7a4bc8a1
   },
   "devDependencies": {
     "@ag-ui/client": "workspace:*",
