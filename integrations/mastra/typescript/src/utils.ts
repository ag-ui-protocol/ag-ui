--- conflicted
+++ resolved
@@ -30,75 +30,60 @@
 };
 
 export function convertAGUIMessagesToMastra(messages: Message[]): CoreMessage[] {
-  const result: Array<Record<string, unknown>> = [];
+  const result: CoreMessage[] = [];
 
   for (const message of messages) {
     if (message.role === "assistant") {
-<<<<<<< HEAD
-      const parts: Array<Record<string, unknown>> = [];
-
-      if (message.content) {
-        parts.push({ type: "text", text: message.content });
-      }
-
-=======
       const assistantContent = toMastraTextContent(message.content);
       const parts: any[] = [];
       if (assistantContent) {
         parts.push({ type: "text", text: assistantContent });
       }
->>>>>>> 7a4bc8a1
       for (const toolCall of message.toolCalls ?? []) {
         parts.push({
           type: "tool-call",
           toolCallId: toolCall.id,
           toolName: toolCall.function.name,
-          input: safeJsonParse(toolCall.function.arguments),
+          args: JSON.parse(toolCall.function.arguments),
         });
       }
-
       result.push({
         role: "assistant",
         content: parts,
       });
-<<<<<<< HEAD
-      continue;
-    }
-
-    if (message.role === "user") {
-      result.push({
-        role: "user",
-        content: message.content ?? "",
-=======
     } else if (message.role === "user") {
       const userContent = toMastraTextContent(message.content);
       result.push({
         role: "user",
         content: userContent,
->>>>>>> 7a4bc8a1
       });
-      continue;
-    }
-
-    if (message.role === "tool") {
-      const toolName = findToolNameForMessage(messages, message.toolCallId) ?? "unknown";
-
+    } else if (message.role === "tool") {
+      let toolName = "unknown";
+      for (const msg of messages) {
+        if (msg.role === "assistant") {
+          for (const toolCall of msg.toolCalls ?? []) {
+            if (toolCall.id === message.toolCallId) {
+              toolName = toolCall.function.name;
+              break;
+            }
+          }
+        }
+      }
       result.push({
         role: "tool",
         content: [
           {
             type: "tool-result",
             toolCallId: message.toolCallId,
-            toolName,
-            output: toToolResultOutput(message.content),
+            toolName: toolName,
+            result: message.content,
           },
         ],
       });
-      continue;
     }
   }
 
-  return result as unknown as CoreMessage[];
+  return result;
 }
 
 export interface GetRemoteAgentsOptions {
@@ -200,49 +185,4 @@
     resourceId,
     runtimeContext,
   }) as AbstractAgent;
-}
-
-function safeJsonParse(value: string | undefined): unknown {
-  if (!value) {
-    return {};
-  }
-
-  try {
-    return JSON.parse(value);
-  } catch {
-    return value;
-  }
-}
-
-function toToolResultOutput(content: string | undefined) {
-  if (!content) {
-    return { type: "text" as const, value: "" };
-  }
-
-  const parsed = safeJsonParse(content);
-  if (typeof parsed === "string") {
-    return { type: "text" as const, value: parsed };
-  }
-
-  return { type: "json" as const, value: parsed };
-}
-
-function findToolNameForMessage(messages: Message[], toolCallId: string | undefined) {
-  if (!toolCallId) {
-    return undefined;
-  }
-
-  for (const msg of messages) {
-    if (msg.role !== "assistant") {
-      continue;
-    }
-
-    for (const toolCall of msg.toolCalls ?? []) {
-      if (toolCall.id === toolCallId) {
-        return toolCall.function.name;
-      }
-    }
-  }
-
-  return undefined;
 }