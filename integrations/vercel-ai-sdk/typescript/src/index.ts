--- conflicted
+++ resolved
@@ -18,20 +18,16 @@
 } from "@ag-ui/client";
 import { Observable } from "rxjs";
 import {
-  ModelMessage,
-  LanguageModel,
+  CoreMessage,
+  LanguageModelV1,
+  processDataStream,
   streamText,
   tool as createVercelAISDKTool,
-  Tool,
   ToolChoice,
   ToolSet,
-<<<<<<< HEAD
-  stepCountIs,
-=======
   FilePart,
   ImagePart,
   TextPart,
->>>>>>> 7a4bc8a1
 } from "ai";
 import { randomUUID } from "@ag-ui/client";
 import { z } from "zod";
@@ -92,13 +88,13 @@
   | ToolCallStartEvent;
 
 interface VercelAISDKAgentConfig extends AgentConfig {
-  model: LanguageModel;
+  model: LanguageModelV1;
   maxSteps?: number;
   toolChoice?: ToolChoice<Record<string, unknown>>;
 }
 
 export class VercelAISDKAgent extends AbstractAgent {
-  model: LanguageModel;
+  model: LanguageModelV1;
   maxSteps: number;
   toolChoice: ToolChoice<Record<string, unknown>>;
   constructor(private config: VercelAISDKAgentConfig) {
@@ -123,15 +119,12 @@
         runId: input.runId,
       } as RunStartedEvent);
 
-      const toolSet = convertToolToVercelAISDKTools(input.tools);
-      const stopCondition = this.maxSteps > 0 ? stepCountIs(this.maxSteps) : undefined;
-
       const response = streamText({
         model: this.model,
-        messages: convertMessagesToModelMessages(input.messages),
+        messages: convertMessagesToVercelAISDKMessages(input.messages),
+        tools: convertToolToVerlAISDKTools(input.tools),
+        maxSteps: this.maxSteps,
         toolChoice: this.toolChoice,
-        ...(Object.keys(toolSet).length > 0 ? { tools: toolSet } : {}),
-        ...(stopCondition ? { stopWhen: stopCondition } : {}),
       });
 
       let messageId = randomUUID();
@@ -143,137 +136,95 @@
       };
       finalMessages.push(assistantMessage);
 
-      let hasCompleted = false;
-      const seenToolCallIds = new Set<string>();
-
-      const finalizeRun = () => {
-        if (hasCompleted) {
-          return;
-        }
-        hasCompleted = true;
-
-        const snapshotEvent: MessagesSnapshotEvent = {
-          type: EventType.MESSAGES_SNAPSHOT,
-          messages: finalMessages,
-        };
-        subscriber.next(snapshotEvent);
-
-        subscriber.next({
-          type: EventType.RUN_FINISHED,
-          threadId: input.threadId,
-          runId: input.runId,
-        } as RunFinishedEvent);
-
-        subscriber.complete();
-      };
-
-      const processStream = async () => {
-        try {
-          for await (const part of response.fullStream) {
-            switch (part.type) {
-              case "text-delta": {
-                if (!part.text) {
-                  break;
-                }
-                assistantMessage.content += part.text;
-                const event: TextMessageChunkEvent = {
-                  type: EventType.TEXT_MESSAGE_CHUNK,
-                  role: "assistant",
-                  messageId,
-                  delta: part.text,
-                };
-                subscriber.next(event);
-                break;
-              }
-              case "tool-call": {
-                if (seenToolCallIds.has(part.toolCallId)) {
-                  break;
-                }
-                seenToolCallIds.add(part.toolCallId);
-                const argumentsJson = safeStringify(part.input);
-                let toolCall: ToolCall = {
-                  id: part.toolCallId,
-                  type: "function",
-                  function: {
-                    name: part.toolName,
-                    arguments: argumentsJson,
-                  },
-                };
-                assistantMessage.toolCalls!.push(toolCall);
-
-                const startEvent: ToolCallStartEvent = {
-                  type: EventType.TOOL_CALL_START,
-                  parentMessageId: messageId,
-                  toolCallId: part.toolCallId,
-                  toolCallName: part.toolName,
-                };
-                subscriber.next(startEvent);
-
-                const argsEvent: ToolCallArgsEvent = {
-                  type: EventType.TOOL_CALL_ARGS,
-                  toolCallId: part.toolCallId,
-                  delta: argumentsJson,
-                };
-                subscriber.next(argsEvent);
-
-                const endEvent: ToolCallEndEvent = {
-                  type: EventType.TOOL_CALL_END,
-                  toolCallId: part.toolCallId,
-                };
-                subscriber.next(endEvent);
-                break;
-              }
-              case "tool-result": {
-                if (part.preliminary) {
-                  break;
-                }
-                const toolMessage: ToolMessage = {
-                  role: "tool",
-                  id: randomUUID(),
-                  toolCallId: part.toolCallId,
-                  content: safeStringify(part.output),
-                };
-                finalMessages.push(toolMessage);
-                break;
-              }
-              case "tool-error": {
-                subscriber.error(part.error ?? new Error(`Tool ${part.toolName} failed`));
-                return;
-              }
-              case "error": {
-                subscriber.error(part.error ?? new Error("Stream error"));
-                return;
-              }
-              case "finish": {
-                finalizeRun();
-                return;
-              }
-              default:
-                break;
-            }
-          }
-          finalizeRun();
-        } catch (error) {
-          subscriber.error(error);
-        }
-      };
-
-      processStream();
+      processDataStream({
+        stream: response.toDataStreamResponse().body!,
+        onTextPart: (text) => {
+          assistantMessage.content += text;
+          const event: TextMessageChunkEvent = {
+            type: EventType.TEXT_MESSAGE_CHUNK,
+            role: "assistant",
+            messageId,
+            delta: text,
+          };
+          subscriber.next(event);
+        },
+        onFinishMessagePart: () => {
+          // Emit message snapshot
+          const event: MessagesSnapshotEvent = {
+            type: EventType.MESSAGES_SNAPSHOT,
+            messages: finalMessages,
+          };
+          subscriber.next(event);
+
+          // Emit run finished event
+          subscriber.next({
+            type: EventType.RUN_FINISHED,
+            threadId: input.threadId,
+            runId: input.runId,
+          } as RunFinishedEvent);
+
+          // Complete the observable
+          subscriber.complete();
+        },
+        onToolCallPart(streamPart) {
+          let toolCall: ToolCall = {
+            id: streamPart.toolCallId,
+            type: "function",
+            function: {
+              name: streamPart.toolName,
+              arguments: JSON.stringify(streamPart.args),
+            },
+          };
+          assistantMessage.toolCalls!.push(toolCall);
+
+          const startEvent: ToolCallStartEvent = {
+            type: EventType.TOOL_CALL_START,
+            parentMessageId: messageId,
+            toolCallId: streamPart.toolCallId,
+            toolCallName: streamPart.toolName,
+          };
+          subscriber.next(startEvent);
+
+          const argsEvent: ToolCallArgsEvent = {
+            type: EventType.TOOL_CALL_ARGS,
+            toolCallId: streamPart.toolCallId,
+            delta: JSON.stringify(streamPart.args),
+          };
+          subscriber.next(argsEvent);
+
+          const endEvent: ToolCallEndEvent = {
+            type: EventType.TOOL_CALL_END,
+            toolCallId: streamPart.toolCallId,
+          };
+          subscriber.next(endEvent);
+        },
+        onToolResultPart(streamPart) {
+          const toolMessage: ToolMessage = {
+            role: "tool",
+            id: randomUUID(),
+            toolCallId: streamPart.toolCallId,
+            content: JSON.stringify(streamPart.result),
+          };
+          finalMessages.push(toolMessage);
+        },
+        onErrorPart(streamPart) {
+          subscriber.error(streamPart);
+        },
+      }).catch((error) => {
+        console.error("catch error", error);
+        // Handle error
+        subscriber.error(error);
+      });
 
       return () => {};
     });
   }
 }
 
-<<<<<<< HEAD
-export function convertMessagesToModelMessages(messages: Message[]): ModelMessage[] {
-  const result: ModelMessage[] = [];
-=======
 export function convertMessagesToVercelAISDKMessages(
   messages: Message[],
 ): CoreMessage[] {
   const result: CoreMessage[] = [];
->>>>>>> 7a4bc8a1
 
   for (const message of messages) {
     if (message.role === "assistant") {
@@ -285,7 +236,7 @@
           type: "tool-call",
           toolCallId: toolCall.id,
           toolName: toolCall.function.name,
-          input: JSON.parse(toolCall.function.arguments),
+          args: JSON.parse(toolCall.function.arguments),
         });
       }
       result.push({
@@ -316,7 +267,7 @@
             type: "tool-result",
             toolCallId: message.toolCallId,
             toolName: toolName,
-            output: parseToolMessageContent(message.content),
+            result: message.content,
           },
         ],
       });
@@ -326,16 +277,12 @@
   return result;
 }
 
-<<<<<<< HEAD
-export function convertJsonSchemaToZodSchema(jsonSchema: any, required: boolean): z.ZodTypeAny {
-=======
 export function convertJsonSchemaToZodSchema(
   jsonSchema: any,
   required: boolean,
 ): z.ZodSchema {
->>>>>>> 7a4bc8a1
   if (jsonSchema.type === "object") {
-    const spec: Record<string, z.ZodTypeAny> = {};
+    const spec: { [key: string]: z.ZodSchema } = {};
 
     if (!jsonSchema.properties || !Object.keys(jsonSchema.properties).length) {
       return !required ? z.object(spec).optional() : z.object(spec);
@@ -366,46 +313,6 @@
   throw new Error("Invalid JSON schema");
 }
 
-<<<<<<< HEAD
-export function convertToolToVercelAISDKTools(tools: RunAgentInput["tools"]): ToolSet {
-  const toolSet: Record<string, unknown> = {};
-
-  for (const tool of tools) {
-    const inputSchema = convertJsonSchemaToZodSchema(tool.parameters, true) as z.ZodTypeAny;
-    const toolDefinition = {
-      description: tool.description,
-      inputSchema,
-      outputSchema: z.any(),
-    } as unknown;
-    toolSet[tool.name] = createVercelAISDKTool(toolDefinition as any);
-  }
-
-  return toolSet as ToolSet;
-}
-
-function safeStringify(value: unknown): string {
-  if (typeof value === "string") {
-    return value;
-  }
-  try {
-    return JSON.stringify(value ?? {});
-  } catch {
-    return JSON.stringify({ value: String(value) });
-  }
-}
-
-function parseToolMessageContent(content: string) {
-  if (!content) {
-    return { type: "text" as const, value: "" };
-  }
-
-  try {
-    const parsed = JSON.parse(content);
-    return { type: "json" as const, value: parsed };
-  } catch {
-    return { type: "text" as const, value: content };
-  }
-=======
 export function convertToolToVerlAISDKTools(
   tools: RunAgentInput["tools"],
 ): ToolSet {
@@ -419,5 +326,4 @@
     }),
     {},
   );
->>>>>>> 7a4bc8a1
 }